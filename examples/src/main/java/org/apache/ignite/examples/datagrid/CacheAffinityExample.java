/*
 * Licensed to the Apache Software Foundation (ASF) under one or more
 * contributor license agreements.  See the NOTICE file distributed with
 * this work for additional information regarding copyright ownership.
 * The ASF licenses this file to You under the Apache License, Version 2.0
 * (the "License"); you may not use this file except in compliance with
 * the License.  You may obtain a copy of the License at
 *
 *      http://www.apache.org/licenses/LICENSE-2.0
 *
 * Unless required by applicable law or agreed to in writing, software
 * distributed under the License is distributed on an "AS IS" BASIS,
 * WITHOUT WARRANTIES OR CONDITIONS OF ANY KIND, either express or implied.
 * See the License for the specific language governing permissions and
 * limitations under the License.
 */

package org.apache.ignite.examples.datagrid;

import org.apache.ignite.*;
import org.apache.ignite.cache.*;
import org.apache.ignite.cluster.*;
import org.apache.ignite.lang.*;

import java.util.*;

/**
 * This example demonstrates the simplest code that populates the distributed cache
 * and co-locates simple closure execution with each key. The goal of this particular
 * example is to provide the simplest code example of this logic.
 * <p>
 * Remote nodes should always be started with special configuration file which
 * enables P2P class loading: {@code 'ignite.{sh|bat} examples/config/example-cache.xml'}.
 * <p>
 * Alternatively you can run {@link CacheNodeStartup} in another JVM which will
 * start node with {@code examples/config/example-cache.xml} configuration.
 */
public final class CacheAffinityExample {
    /** Cache name. */
    private static final String CACHE_NAME = "partitioned";

    /** Number of keys. */
    private static final int KEY_CNT = 20;

    /**
     * Executes example.
     *
     * @param args Command line arguments, none required.
     * @throws IgniteCheckedException If example execution failed.
     */
    public static void main(String[] args) throws IgniteCheckedException {
        try (Ignite ignite = Ignition.start("examples/config/example-cache.xml")) {
            System.out.println();
            System.out.println(">>> Cache affinity example started.");

            IgniteCache<Integer, String> cache = ignite.jcache(CACHE_NAME);

            // Clean up caches on all nodes before run.
            cache.clear();

            for (int i = 0; i < KEY_CNT; i++)
                cache.put(i, Integer.toString(i));

            // Co-locates jobs with data using IgniteCompute.affinityRun(...) method.
            visitUsingAffinityRun();

            // Co-locates jobs with data using IgniteCluster.mapKeysToNodes(...) method.
            visitUsingMapKeysToNodes();
        }
    }

    /**
     * Collocates jobs with keys they need to work on using {@link IgniteCompute#affinityRun(String, Object, Runnable)}
     * method.
     */
<<<<<<< HEAD
    private static void visitUsingAffinityRun() throws IgniteCheckedException {
        Ignite ignite = Ignition.ignite();
=======
    private static void visitUsingAffinityRun() {
        Ignite g = Ignition.ignite();
>>>>>>> 30de9162

        final IgniteCache<Integer, String> cache = ignite.jcache(CACHE_NAME);

        for (int i = 0; i < KEY_CNT; i++) {
            final int key = i;

            // This runnable will execute on the remote node where
            // data with the given key is located. Since it will be co-located
            // we can use local 'peek' operation safely.
            ignite.compute().affinityRun(CACHE_NAME, key, new IgniteRunnable() {
                @Override public void run() {
                    // Peek is a local memory lookup, however, value should never be 'null'
                    // as we are co-located with node that has a given key.
                    System.out.println("Co-located using affinityRun [key= " + key + ", value=" + cache.localPeek(key) + ']');
                }
            });
        }
    }

    /**
     * Collocates jobs with keys they need to work on using {@link IgniteCluster#mapKeysToNodes(String, Collection)}
     * method. The difference from {@code affinityRun(...)} method is that here we process multiple keys
     * in a single job.
     */
<<<<<<< HEAD
    private static void visitUsingMapKeysToNodes() throws IgniteCheckedException {
        final Ignite ignite = Ignition.ignite();
=======
    private static void visitUsingMapKeysToNodes() {
        final Ignite g = Ignition.ignite();
>>>>>>> 30de9162

        Collection<Integer> keys = new ArrayList<>(KEY_CNT);

        for (int i = 0; i < KEY_CNT; i++)
            keys.add(i);

        // Map all keys to nodes.
        Map<ClusterNode, Collection<Integer>> mappings = ignite.cluster().mapKeysToNodes(CACHE_NAME, keys);

        for (Map.Entry<ClusterNode, Collection<Integer>> mapping : mappings.entrySet()) {
            ClusterNode node = mapping.getKey();

            final Collection<Integer> mappedKeys = mapping.getValue();

            if (node != null) {
                // Bring computations to the nodes where the data resides (i.e. collocation).
                ignite.compute(ignite.cluster().forNode(node)).run(new IgniteRunnable() {
                    @Override
                    public void run() {
                        IgniteCache<Integer, String> cache = ignite.jcache(CACHE_NAME);

                        // Peek is a local memory lookup, however, value should never be 'null'
                        // as we are co-located with node that has a given key.
                        for (Integer key : mappedKeys)
                            System.out.println("Co-located using mapKeysToNodes [key= " + key +
                                ", value=" + cache.localPeek(key) + ']');
                    }
                });
            }
        }
    }
}<|MERGE_RESOLUTION|>--- conflicted
+++ resolved
@@ -73,13 +73,8 @@
      * Collocates jobs with keys they need to work on using {@link IgniteCompute#affinityRun(String, Object, Runnable)}
      * method.
      */
-<<<<<<< HEAD
-    private static void visitUsingAffinityRun() throws IgniteCheckedException {
+    private static void visitUsingAffinityRun() {
         Ignite ignite = Ignition.ignite();
-=======
-    private static void visitUsingAffinityRun() {
-        Ignite g = Ignition.ignite();
->>>>>>> 30de9162
 
         final IgniteCache<Integer, String> cache = ignite.jcache(CACHE_NAME);
 
@@ -104,13 +99,8 @@
      * method. The difference from {@code affinityRun(...)} method is that here we process multiple keys
      * in a single job.
      */
-<<<<<<< HEAD
-    private static void visitUsingMapKeysToNodes() throws IgniteCheckedException {
+    private static void visitUsingMapKeysToNodes() {
         final Ignite ignite = Ignition.ignite();
-=======
-    private static void visitUsingMapKeysToNodes() {
-        final Ignite g = Ignition.ignite();
->>>>>>> 30de9162
 
         Collection<Integer> keys = new ArrayList<>(KEY_CNT);
 
