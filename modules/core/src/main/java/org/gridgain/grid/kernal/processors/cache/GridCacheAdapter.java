/*
 * Licensed to the Apache Software Foundation (ASF) under one or more
 * contributor license agreements.  See the NOTICE file distributed with
 * this work for additional information regarding copyright ownership.
 * The ASF licenses this file to You under the Apache License, Version 2.0
 * (the "License"); you may not use this file except in compliance with
 * the License.  You may obtain a copy of the License at
 *
 *      http://www.apache.org/licenses/LICENSE-2.0
 *
 * Unless required by applicable law or agreed to in writing, software
 * distributed under the License is distributed on an "AS IS" BASIS,
 * WITHOUT WARRANTIES OR CONDITIONS OF ANY KIND, either express or implied.
 * See the License for the specific language governing permissions and
 * limitations under the License.
 */

package org.gridgain.grid.kernal.processors.cache;

import org.apache.ignite.*;
import org.apache.ignite.cluster.*;
import org.apache.ignite.compute.*;
import org.apache.ignite.configuration.*;
import org.apache.ignite.fs.*;
import org.apache.ignite.lang.*;
import org.apache.ignite.plugin.security.*;
import org.apache.ignite.portables.*;
import org.apache.ignite.resources.*;
import org.apache.ignite.transactions.*;
import org.gridgain.grid.*;
import org.gridgain.grid.cache.*;
import org.gridgain.grid.cache.affinity.*;
import org.gridgain.grid.cache.datastructures.*;
import org.gridgain.grid.cache.query.*;
import org.gridgain.grid.kernal.*;
import org.gridgain.grid.kernal.processors.cache.affinity.*;
import org.gridgain.grid.kernal.processors.cache.datastructures.*;
import org.gridgain.grid.kernal.processors.cache.distributed.dht.*;
import org.gridgain.grid.kernal.processors.cache.dr.*;
import org.gridgain.grid.kernal.processors.cache.query.*;
import org.gridgain.grid.kernal.processors.cache.transactions.*;
import org.gridgain.grid.kernal.processors.dr.*;
import org.gridgain.grid.kernal.processors.task.*;
import org.gridgain.grid.util.*;
import org.gridgain.grid.util.future.*;
import org.gridgain.grid.util.lang.*;
import org.gridgain.grid.util.tostring.*;
import org.gridgain.grid.util.typedef.*;
import org.gridgain.grid.util.typedef.internal.*;
import org.jdk8.backport.*;
import org.jetbrains.annotations.*;

import javax.cache.expiry.*;
import javax.cache.processor.*;
import java.io.*;
import java.util.*;
import java.util.concurrent.*;
import java.util.concurrent.locks.*;

import static java.util.Collections.*;
import static org.apache.ignite.IgniteSystemProperties.*;
import static org.apache.ignite.events.IgniteEventType.*;
import static org.gridgain.grid.cache.GridCacheFlag.*;
import static org.gridgain.grid.cache.GridCachePeekMode.*;
import static org.apache.ignite.transactions.IgniteTxConcurrency.*;
import static org.apache.ignite.transactions.IgniteTxIsolation.*;
import static org.gridgain.grid.kernal.GridClosureCallMode.*;
import static org.gridgain.grid.kernal.processors.dr.GridDrType.*;
import static org.gridgain.grid.kernal.processors.task.GridTaskThreadContextKey.*;

/**
 * Adapter for different cache implementations.
 */
@SuppressWarnings("unchecked")
public abstract class GridCacheAdapter<K, V> extends GridMetadataAwareAdapter implements GridCache<K, V>,
    GridCacheProjectionEx<K, V>, Externalizable {
    /** */
    private static final long serialVersionUID = 0L;

    /** clearAll() split threshold. */
    public static final int CLEAR_ALL_SPLIT_THRESHOLD = 10000;

    /** Deserialization stash. */
    private static final ThreadLocal<IgniteBiTuple<String, String>> stash = new ThreadLocal<IgniteBiTuple<String,
                String>>() {
        @Override protected IgniteBiTuple<String, String> initialValue() {
            return F.t2();
        }
    };

    /** {@link GridCacheReturn}-to-value conversion. */
    private static final IgniteClosure RET2VAL =
        new CX1<IgniteFuture<GridCacheReturn<Object>>, Object>() {
            @Nullable @Override public Object applyx(IgniteFuture<GridCacheReturn<Object>> fut) throws IgniteCheckedException {
                return fut.get().value();
            }

            @Override public String toString() {
                return "Cache return value to value converter.";
            }
        };

    /** {@link GridCacheReturn}-to-success conversion. */
    private static final IgniteClosure RET2FLAG =
        new CX1<IgniteFuture<GridCacheReturn<Object>>, Boolean>() {
            @Override public Boolean applyx(IgniteFuture<GridCacheReturn<Object>> fut) throws IgniteCheckedException {
                return fut.get().success();
            }

            @Override public String toString() {
                return "Cache return value to boolean flag converter.";
            }
        };

    /** */
    protected boolean keyCheck = !Boolean.getBoolean(GG_CACHE_KEY_VALIDATION_DISABLED);

    /** */
    private boolean valCheck = true;

    /** Last asynchronous future. */
    protected ThreadLocal<FutureHolder> lastFut = new ThreadLocal<FutureHolder>() {
        @Override protected FutureHolder initialValue() {
            return new FutureHolder();
        }
    };

    /** Cache configuration. */
    @GridToStringExclude
    protected GridCacheContext<K, V> ctx;

    /** Local map. */
    @GridToStringExclude
    protected GridCacheConcurrentMap<K, V> map;

    /** Local node ID. */
    @GridToStringExclude
    protected UUID locNodeId;

    /** Cache configuration. */
    @GridToStringExclude
    protected GridCacheConfiguration cacheCfg;

    /** Grid configuration. */
    @GridToStringExclude
    protected IgniteConfiguration gridCfg;

    /** Cache metrics. */
    protected volatile GridCacheMetricsAdapter metrics;

    /** Logger. */
    protected IgniteLogger log;

    /** Queries impl. */
    private GridCacheQueries<K, V> qry;

    /** Data structures impl. */
    private GridCacheDataStructures dataStructures;

    /** Affinity impl. */
    private GridCacheAffinity<K> aff;

    /** Whether this cache is GGFS data cache. */
    private boolean ggfsDataCache;

    /** Whether this cache is Mongo data cache. */
    @SuppressWarnings("UnusedDeclaration")
    private boolean mongoDataCache;

    /** Whether this cache is Mongo meta cache. */
    @SuppressWarnings("UnusedDeclaration")
    private boolean mongoMetaCache;

    /** Current GGFS data cache size. */
    private LongAdder ggfsDataCacheSize;

    /** Max space for GGFS. */
    private long ggfsDataSpaceMax;

    /** Asynchronous operations limit semaphore. */
    private Semaphore asyncOpsSem;

    /** {@inheritDoc} */
    @Override public String name() {
        return ctx.config().getName();
    }

    /** {@inheritDoc} */
    @Override public ClusterGroup gridProjection() {
        return ctx.grid().forCache(name());
    }

    /**
     * Empty constructor required by {@link Externalizable}.
     */
    protected GridCacheAdapter() {
        // No-op.
    }

    /**
     * @param ctx Cache context.
     * @param startSize Start size.
     */
    @SuppressWarnings("OverriddenMethodCallDuringObjectConstruction")
    protected GridCacheAdapter(GridCacheContext<K, V> ctx, int startSize) {
        this(ctx, new GridCacheConcurrentMap<>(ctx, startSize, 0.75F));
    }

    /**
     * @param ctx Cache context.
     * @param map Concurrent map.
     */
    @SuppressWarnings("OverriddenMethodCallDuringObjectConstruction")
    protected GridCacheAdapter(GridCacheContext<K, V> ctx, GridCacheConcurrentMap<K, V> map) {
        assert ctx != null;

        this.ctx = ctx;

        gridCfg = ctx.gridConfig();
        cacheCfg = ctx.config();

        locNodeId = ctx.gridConfig().getNodeId();

        this.map = map;

        log = ctx.gridConfig().getGridLogger().getLogger(getClass());

        metrics = new GridCacheMetricsAdapter();

        IgniteFsConfiguration[] ggfsCfgs = gridCfg.getGgfsConfiguration();

        if (ggfsCfgs != null) {
            for (IgniteFsConfiguration ggfsCfg : ggfsCfgs) {
                if (F.eq(ctx.name(), ggfsCfg.getDataCacheName())) {
                    if (!ctx.isNear()) {
                        ggfsDataCache = true;
                        ggfsDataCacheSize = new LongAdder();

                        ggfsDataSpaceMax = ggfsCfg.getMaxSpaceSize();

                        if (ggfsDataSpaceMax == 0) {
                            long maxMem = Runtime.getRuntime().maxMemory();

                            // We leave JVM at least 500M of memory for correct operation.
                            long jvmFreeSize = (maxMem - 512 * 1024 * 1024);

                            if (jvmFreeSize <= 0)
                                jvmFreeSize = maxMem / 2;

                            long dfltMaxSize = (long)(0.8f * maxMem);

                            ggfsDataSpaceMax = Math.min(dfltMaxSize, jvmFreeSize);
                        }
                    }

                    break;
                }
            }
        }

        if (ctx.config().getMaxConcurrentAsyncOperations() > 0)
            asyncOpsSem = new Semaphore(ctx.config().getMaxConcurrentAsyncOperations());

        init();

        qry = new GridCacheQueriesImpl<>(ctx, null);
        dataStructures = new GridCacheDataStructuresImpl<>(ctx);
        aff = new GridCacheAffinityImpl<>(ctx);
    }

    /**
     * Prints memory stats.
     */
    public void printMemoryStats() {
        if (ctx.isNear()) {
            X.println(">>>  Near cache size: " + size());

            ctx.near().dht().printMemoryStats();
        }
        else if (ctx.isDht())
            X.println(">>>  DHT cache size: " + size());
        else
            X.println(">>>  Cache size: " + size());
    }

    /**
     * @return Base map.
     */
    public GridCacheConcurrentMap<K, V> map() {
        return map;
    }

    /**
     * @return Context.
     */
    public GridCacheContext<K, V> context() {
        return ctx;
    }

    /**
     * @return Logger.
     */
    protected IgniteLogger log() {
        return log;
    }

    /**
     * @return {@code True} if this is near cache.
     */
    public boolean isNear() {
        return false;
    }

    /**
     * @return {@code True} if cache is local.
     */
    public boolean isLocal() {
        return false;
    }

    /**
     * @return {@code True} if cache is colocated.
     */
    public boolean isColocated() {
        return false;
    }

    /**
     * @return {@code True} if cache is DHT Atomic.
     */
    public boolean isDhtAtomic() {
        return false;
    }

    /**
     * @return {@code True} if cache is DHT.
     */
    public boolean isDht() {
        return false;
    }

    /**
     * @return Preloader.
     */
    public abstract GridCachePreloader<K, V> preloader();

    /** {@inheritDoc} */
    @Override public GridCacheQueries<K, V> queries() {
        return qry;
    }

    /** {@inheritDoc} */
    @Override public GridCacheAffinity<K> affinity() {
        return aff;
    }

    /** {@inheritDoc} */
    @Override public GridCacheDataStructures dataStructures() {
        return dataStructures;
    }

    /** {@inheritDoc} */
    @SuppressWarnings({"unchecked", "RedundantCast"})
    @Override public <K1, V1> GridCache<K1, V1> cache() {
        return (GridCache<K1, V1>)this;
    }

    /** {@inheritDoc} */
    @Override public Set<GridCacheFlag> flags() {
        return F.asSet(ctx.forcedFlags());
    }

    /** {@inheritDoc} */
    @Override public IgnitePredicate<GridCacheEntry<K, V>> predicate() {
        return null;
    }

    /** {@inheritDoc} */
    @Override public GridCacheProjectionEx<K, V> forSubjectId(UUID subjId) {
        GridCacheProjectionImpl<K, V> prj = new GridCacheProjectionImpl<>(this,
            ctx,
            null,
            null,
            null,
            subjId,
            false,
            null);

        return new GridCacheProxyImpl<>(ctx, prj, prj);
    }

    /** {@inheritDoc} */
    @Override public GridCacheProjection<K, V> flagsOn(@Nullable GridCacheFlag[] flags) {
        if (F.isEmpty(flags))
            return this;

        GridCacheProjectionImpl<K, V> prj = new GridCacheProjectionImpl<>(this,
            ctx,
            null,
            null,
            EnumSet.copyOf(F.asList(flags)),
            null,
            false,
            null);

        return new GridCacheProxyImpl<>(ctx, prj, prj);
    }

    /** {@inheritDoc} */
    @Override public GridCacheProjection<K, V> flagsOff(@Nullable GridCacheFlag[] flags) {
        return this;
    }

    /** {@inheritDoc} */
    @Override public <K1, V1> GridCacheProjection<K1, V1> keepPortable() {
        GridCacheProjectionImpl<K1, V1> prj = keepPortable0();

        return new GridCacheProxyImpl<>((GridCacheContext<K1, V1>)ctx, prj, prj);
    }

    /**
     * Internal routine to get "keep-portable" projection.
     *
     * @return Projection with "keep-portable" flag.
     */
    public <K1, V1> GridCacheProjectionImpl<K1, V1> keepPortable0() {
        return new GridCacheProjectionImpl<>(
            (GridCacheProjection<K1, V1>)this,
            (GridCacheContext<K1, V1>)ctx,
            null,
            null,
            null,
            null,
<<<<<<< HEAD
            ctx.portableEnabled());
=======
            ctx.portableEnabled(),
            null);

        return new GridCacheProxyImpl<>((GridCacheContext<K1, V1>)ctx, prj, prj);
>>>>>>> 6dd8b40f
    }

    /** {@inheritDoc} */
    @Nullable @Override public ExpiryPolicy expiry() {
        return null;
    }

    /** {@inheritDoc} */
    @Override public GridCacheProjectionEx<K, V> withExpiryPolicy(ExpiryPolicy plc) {
        return new GridCacheProjectionImpl<>(
            this,
            ctx,
            null,
            null,
            null,
            null,
            ctx.portableEnabled(),
            plc);
    }

    /** {@inheritDoc} */
    @SuppressWarnings({"unchecked", "RedundantCast"})
    @Override public <K1, V1> GridCacheProjection<K1, V1> projection(
        Class<? super K1> keyType,
        Class<? super V1> valType
    ) {
        if (PortableObject.class.isAssignableFrom(keyType) || PortableObject.class.isAssignableFrom(valType))
            throw new IllegalStateException("Failed to create cache projection for portable objects. " +
                "Use keepPortable() method instead.");

        if (ctx.deploymentEnabled()) {
            try {
                ctx.deploy().registerClasses(keyType, valType);
            }
            catch (IgniteCheckedException e) {
                throw new IgniteException(e);
            }
        }

        GridCacheProjectionImpl<K1, V1> prj = new GridCacheProjectionImpl<>((GridCacheProjection<K1, V1>)this,
            (GridCacheContext<K1, V1>)ctx,
            CU.<K1, V1>typeFilter(keyType, valType),
            /*filter*/null,
            /*flags*/null,
            /*clientId*/null,
            false,
            null);

        return new GridCacheProxyImpl<>((GridCacheContext<K1, V1>)ctx, prj, prj);
    }

    /** {@inheritDoc} */
    @Override public GridCacheProjection<K, V> projection(IgniteBiPredicate<K, V> p) {
        if (p == null)
            return this;

        if (ctx.deploymentEnabled()) {
            try {
                ctx.deploy().registerClasses(p);
            }
            catch (IgniteCheckedException e) {
                throw new IgniteException(e);
            }
        }

        GridCacheProjectionImpl<K, V> prj = new GridCacheProjectionImpl<>(this,
            ctx,
            p,
            null,
            null,
            null,
            false,
            null);

        return new GridCacheProxyImpl<>(ctx, prj, prj);
    }

    /** {@inheritDoc} */
    @Override public GridCacheProjection<K, V> projection(IgnitePredicate<GridCacheEntry<K, V>> filter) {
        if (filter == null)
            return this;

        if (ctx.deploymentEnabled()) {
            try {
                ctx.deploy().registerClasses(filter);
            }
            catch (IgniteCheckedException e) {
                throw new IgniteException(e);
            }
        }

        GridCacheProjectionImpl<K, V> prj = new GridCacheProjectionImpl<>(
            this,
            ctx,
            null,
            filter,
            null,
            null,
            false,
            null);

        return new GridCacheProxyImpl<>(ctx, prj, prj);
    }

    /** {@inheritDoc} */
    @Override public GridCacheConfiguration configuration() {
        return ctx.config();
    }

    /**
     * @param keys Keys to lock.
     * @param timeout Lock timeout.
     * @param tx Transaction.
     * @param isRead {@code True} for read operations.
     * @param retval Flag to return value.
     * @param isolation Transaction isolation.
     * @param invalidate Invalidate flag.
     * @param accessTtl TTL for read operation.
     * @param filter Optional filter.
     * @return Locks future.
     */
    public abstract IgniteFuture<Boolean> txLockAsync(
        Collection<? extends K> keys,
        long timeout,
        IgniteTxLocalEx<K, V> tx,
        boolean isRead,
        boolean retval,
        IgniteTxIsolation isolation,
        boolean invalidate,
        long accessTtl,
        IgnitePredicate<GridCacheEntry<K, V>>[] filter);

    /**
     * Post constructor initialization for subclasses.
     */
    protected void init() {
        // No-op.
    }

    /**
     * Starts this cache. Child classes should override this method
     * to provide custom start-up behavior.
     *
     * @throws IgniteCheckedException If start failed.
     */
    public void start() throws IgniteCheckedException {
        // No-op.
    }

    /**
     * Startup info.
     *
     * @return Startup info.
     */
    protected final String startInfo() {
        return "Cache started: " + ctx.config().getName();
    }

    /**
     * Stops this cache. Child classes should override this method
     * to provide custom stop behavior.
     */
    public void stop() {
        // Nulling thread local reference to ensure values will be eventually GCed
        // no matter what references these futures are holding.
        lastFut = null;
    }

    /**
     * Stop info.
     *
     * @return Stop info.
     */
    protected final String stopInfo() {
        return "Cache stopped: " + ctx.config().getName();
    }

    /**
     * Kernal start callback.
     *
     * @throws IgniteCheckedException If callback failed.
     */
    protected void onKernalStart() throws IgniteCheckedException {
        // No-op.
    }

    /**
     * Kernal stop callback.
     */
    public void onKernalStop() {
        // No-op.
    }

    /** {@inheritDoc} */
    @Override public boolean isEmpty() {
        return values().isEmpty();
    }

    /** {@inheritDoc} */
    @Override public boolean containsKey(K key) {
        return containsKey(key, null);
    }

    /** {@inheritDoc} */
    @Override public boolean containsValue(V val) {
        return containsValue(val, null);
    }

    /** {@inheritDoc} */
    @Override public V peek(K key) {
        return peek(key, (IgnitePredicate<GridCacheEntry<K, V>>)null);
    }

    /** {@inheritDoc} */
    @Override public V peek(K key, @Nullable Collection<GridCachePeekMode> modes) throws IgniteCheckedException {
        return peek0(key, modes, ctx.tm().localTxx());
    }

    /** {@inheritDoc} */
    public Map<K, V> peekAll(@Nullable Collection<? extends K> keys,
        @Nullable IgnitePredicate<GridCacheEntry<K, V>>... filter) {
        return peekAll0(keys, filter, null);
    }

    /**
     * @param failFast Fail fast flag.
     * @param key Key.
     * @param mode Peek mode.
     * @param filter Filter.
     * @return Peeked value.
     * @throws GridCacheFilterFailedException If filter failed.
     */
    @Nullable protected GridTuple<V> peek0(boolean failFast, K key, GridCachePeekMode mode,
        @Nullable IgnitePredicate<GridCacheEntry<K, V>>... filter) throws GridCacheFilterFailedException {
        A.notNull(key, "key");

        if (keyCheck)
            validateCacheKey(key);

        ctx.checkSecurity(GridSecurityPermission.CACHE_READ);

        GridCacheEntryEx<K, V> e = null;

        try {
            if (ctx.portableEnabled())
                key = (K)ctx.marshalToPortable(key);

            e = peekEx(key);

            if (e != null) {
                GridTuple<V> peek = e.peek0(failFast, mode, filter, ctx.tm().localTxx());

                if (peek != null) {
                    V v = peek.get();

                    if (ctx.portableEnabled())
                        v = (V)ctx.unwrapPortableIfNeeded(v, ctx.keepPortable());

                    return F.t(ctx.cloneOnFlag(v));
                }
            }

            IgniteTxEx<K, V> tx = ctx.tm().localTx();

            if (tx != null) {
                GridTuple<V> peek = tx.peek(ctx, failFast, key, filter);

                if (peek != null) {
                    V v = peek.get();

                    if (ctx.portableEnabled())
                        v = (V)ctx.unwrapPortableIfNeeded(v, ctx.keepPortable());

                    return F.t(ctx.cloneOnFlag(v));
                }
            }

            return null;
        }
        catch (GridCacheEntryRemovedException ignore) {
            if (log.isDebugEnabled())
                log.debug("Got removed entry during 'peek': " + e);

            return null;
        }
        catch (IgniteCheckedException ex) {
            throw new IgniteException(ex);
        }
    }

    /**
     * @param keys Keys.
     * @param filter Filter.
     * @param skipped Skipped keys, possibly {@code null}.
     * @return Peeked map.
     */
    protected Map<K, V> peekAll0(@Nullable Collection<? extends K> keys,
        @Nullable IgnitePredicate<GridCacheEntry<K, V>>[] filter, @Nullable Collection<K> skipped) {
        if (F.isEmpty(keys))
            return Collections.emptyMap();

        if (keyCheck)
            validateCacheKeys(keys);

        ctx.checkSecurity(GridSecurityPermission.CACHE_READ);

        Map<K, V> ret = new HashMap<>(keys.size(), 1.0f);

        for (K k : keys) {
            GridCacheEntryEx<K, V> e = peekEx(k);

            if (e != null)
                try {
                    ret.put(k, ctx.cloneOnFlag(e.peekFailFast(SMART, filter)));
                }
                catch (GridCacheEntryRemovedException ignore) {
                    if (log.isDebugEnabled())
                        log.debug("Got removed entry during 'peek' (will skip): " + e);
                }
                catch (GridCacheFilterFailedException ignore) {
                    if (log.isDebugEnabled())
                        log.debug("Filter failed during peek (will skip): " + e);

                    if (skipped != null)
                        skipped.add(k);
                }
                catch (IgniteCheckedException ex) {
                    throw new IgniteException(ex);
                }
        }

        return ret;
    }

    /**
     * @param key Key.
     * @param modes Peek modes.
     * @param tx Transaction to peek at (if modes contains TX value).
     * @return Peeked value.
     * @throws IgniteCheckedException In case of error.
     */
    @Nullable protected V peek0(K key, @Nullable Collection<GridCachePeekMode> modes, IgniteTxEx<K, V> tx)
        throws IgniteCheckedException {
        try {
            GridTuple<V> peek = peek0(false, key, modes, tx);

            return peek != null ? peek.get() : null;
        }
        catch (GridCacheFilterFailedException ex) {
            ex.printStackTrace();

            assert false; // Should never happen.

            return null;
        }
    }

    /**
     * @param failFast If {@code true}, then filter failure will result in exception.
     * @param key Key.
     * @param modes Peek modes.
     * @param tx Transaction to peek at (if modes contains TX value).
     * @return Peeked value.
     * @throws IgniteCheckedException In case of error.
     * @throws GridCacheFilterFailedException If filer validation failed.
     */
    @Nullable protected GridTuple<V> peek0(boolean failFast, K key, @Nullable Collection<GridCachePeekMode> modes,
        IgniteTxEx<K, V> tx) throws IgniteCheckedException, GridCacheFilterFailedException {
        if (F.isEmpty(modes))
            return F.t(peek(key, (IgnitePredicate<GridCacheEntry<K, V>>)null));

        assert modes != null;

        A.notNull(key, "key");

        if (keyCheck)
            validateCacheKey(key);

        ctx.checkSecurity(GridSecurityPermission.CACHE_READ);

        GridCacheEntryEx<K, V> e = peekEx(key);

        try {
            for (GridCachePeekMode m : modes) {
                GridTuple<V> val = null;

                if (e != null)
                    val = e.peek0(failFast, m, null, tx);
                else if (m == TX || m == SMART)
                    val = tx != null ? tx.peek(ctx, failFast, key, null) : null;
                else if (m == SWAP)
                    val = peekSwap(key);
                else if (m == DB)
                    val = peekDb(key);

                if (val != null)
                    return F.t(ctx.cloneOnFlag(val.get()));
            }
        }
        catch (GridCacheEntryRemovedException ignore) {
            if (log.isDebugEnabled())
                log.debug("Got removed entry during 'peek': " + e);
        }

        return null;
    }

    /**
     * @param key Key to read from swap storage.
     * @return Value from swap storage.
     * @throws IgniteCheckedException In case of any errors.
     */
    @Nullable private GridTuple<V> peekSwap(K key) throws IgniteCheckedException {
        GridCacheSwapEntry<V> e = ctx.swap().read(key);

        return e != null ? F.t(e.value()) : null;
    }

    /**
     * @param key Key to read from persistent store.
     * @return Value from persistent store.
     * @throws IgniteCheckedException In case of any errors.
     */
    @Nullable private GridTuple<V> peekDb(K key) throws IgniteCheckedException {
        V val = ctx.store().loadFromStore(ctx.tm().localTxx(), key);

        return val != null ? F.t(val) : null;
    }

    /**
     * @param keys Keys.
     * @param modes Modes.
     * @param tx Transaction.
     * @param skipped Keys skipped during filter validation.
     * @return Peeked values.
     * @throws IgniteCheckedException If failed.
     */
    protected Map<K, V> peekAll0(@Nullable Collection<? extends K> keys, @Nullable Collection<GridCachePeekMode> modes,
        IgniteTxEx<K, V> tx, @Nullable Collection<K> skipped) throws IgniteCheckedException {
        if (F.isEmpty(keys))
            return emptyMap();

        if (keyCheck)
            validateCacheKeys(keys);

        Map<K, V> ret = new HashMap<>(keys.size(), 1.0f);

        for (K k : keys) {
            try {
                GridTuple<V> val = peek0(skipped != null, k, modes, tx);

                if (val != null)
                    ret.put(k, val.get());
            }
            catch (GridCacheFilterFailedException ignored) {
                if (log.isDebugEnabled())
                    log.debug("Filter validation failed for key: " + k);

                if (skipped != null)
                    skipped.add(k);
            }
        }

        return ret;
    }

    /**
     * Pokes an entry.
     *
     * @param key Key.
     * @param newVal New values.
     * @return {@code True} if entry was poked.
     * @throws IgniteCheckedException If failed.
     */
    private boolean poke0(K key, @Nullable V newVal) throws IgniteCheckedException {
        GridCacheEntryEx<K, V> entryEx = peekEx(key);

        if (entryEx == null || entryEx.deleted())
            return newVal == null;

        if (newVal == null)
            return entryEx.markObsolete(ctx.versions().next());

        try {
            entryEx.poke(newVal);
        }
        catch (GridCacheEntryRemovedException ignore) {
            return false;
        }

        return true;
    }

    /** {@inheritDoc} */
    @Override public void forEach(IgniteInClosure<GridCacheEntry<K, V>> vis) {
        A.notNull(vis, "vis");

        for (GridCacheEntry<K, V> e : entrySet())
            vis.apply(e);
    }

    /** {@inheritDoc} */
    @Override public boolean forAll(IgnitePredicate<GridCacheEntry<K, V>> vis) {
        A.notNull(vis, "vis");

        for (GridCacheEntry<K, V> e : entrySet())
            if (!vis.apply(e))
                return false;

        return true;
    }

    /**
     * Undeploys and removes all entries for class loader.
     *
     * @param leftNodeId Left node ID.
     * @param ldr Class loader to undeploy.
     */
    public void onUndeploy(@Nullable UUID leftNodeId, ClassLoader ldr) {
        ctx.deploy().onUndeploy(leftNodeId, ldr);
    }

    /** {@inheritDoc} */
    @Nullable @Override public GridCacheEntry<K, V> entry(K key) {
        A.notNull(key, "key");

        if (keyCheck)
            validateCacheKey(key);

        return entryEx(key, true).wrap(true);
    }

    /**
     *
     * @param key Entry key.
     * @return Entry or <tt>null</tt>.
     */
    @Nullable public GridCacheEntryEx<K, V> peekEx(K key) {
        return entry0(key, ctx.affinity().affinityTopologyVersion(), false, false);
    }

    /**
     * @param key Entry key.
     * @return Entry (never {@code null}).
     */
    public GridCacheEntryEx<K, V> entryEx(K key) {
        return entryEx(key, false);
    }

    /**
     * @param key Entry key.
     * @param touch Whether created entry should be touched.
     * @return Entry (never {@code null}).
     */
    public GridCacheEntryEx<K, V> entryEx(K key, boolean touch) {
        GridCacheEntryEx<K, V> e = entry0(key, ctx.affinity().affinityTopologyVersion(), true, touch);

        assert e != null;

        return e;
    }

    /**
     * @param topVer Topology version.
     * @param key Entry key.
     * @return Entry (never {@code null}).
     */
    public GridCacheEntryEx<K, V> entryEx(K key, long topVer) {
        GridCacheEntryEx<K, V> e = entry0(key, topVer, true, false);

        assert e != null;

        return e;
    }

    /**
     * @param key Entry key.
     * @param topVer Topology version at the time of creation.
     * @param create Flag to create entry if it does not exist.
     * @param touch Flag to touch created entry (only if entry was actually created).
     * @return Entry or <tt>null</tt>.
     */
    @Nullable private GridCacheEntryEx<K, V> entry0(K key, long topVer, boolean create, boolean touch) {
        GridTriple<GridCacheMapEntry<K, V>> t = map.putEntryIfObsoleteOrAbsent(topVer, key, null,
            ctx.config().getDefaultTimeToLive(), create);

        GridCacheEntryEx<K, V> cur = t.get1();
        GridCacheEntryEx<K, V> created = t.get2();
        GridCacheEntryEx<K, V> doomed = t.get3();

        if (doomed != null && ctx.events().isRecordable(EVT_CACHE_ENTRY_DESTROYED))
            // Event notification.
            ctx.events().addEvent(doomed.partition(), doomed.key(), locNodeId, (IgniteUuid)null, null,
                EVT_CACHE_ENTRY_DESTROYED, null, false, null, false, null, null, null);

        if (created != null) {
            // Event notification.
            if (ctx.events().isRecordable(EVT_CACHE_ENTRY_CREATED))
                ctx.events().addEvent(created.partition(), created.key(), locNodeId, (IgniteUuid)null, null,
                    EVT_CACHE_ENTRY_CREATED, null, false, null, false, null, null, null);

            if (touch)
                ctx.evicts().touch(cur, topVer);
        }

        return cur;
    }

    /**
     * Same as {@link #entrySet()} but for internal use only to
     * avoid casting.
     *
     * @return Set of entry wrappers.
     */
    public Set<GridCacheEntryImpl<K, V>> wrappers() {
        return map.wrappers(CU.<K, V>empty());
    }

    /**
     * @return Set of internal cached entry representations, excluding {@link GridCacheInternal} keys.
     */
    public Set<GridCacheEntryEx<K, V>> entries() {
        return map.entries0();
    }

    /**
     * @return Set of internal cached entry representations, including {@link GridCacheInternal} keys.
     */
    public Set<GridCacheEntryEx<K, V>> allEntries() {
        return map.allEntries0();
    }

    /** {@inheritDoc} */
    @Override public Set<GridCacheEntry<K, V>> entrySet() {
        return entrySet((IgnitePredicate<GridCacheEntry<K, V>>[])null);
    }


    /** {@inheritDoc} */
    @Override public Set<GridCacheEntry<K, V>> entrySetx(IgnitePredicate<GridCacheEntry<K, V>>... filter) {
        return map.entriesx(filter);
    }

    /** {@inheritDoc} */
    @Override public Set<GridCacheEntry<K, V>> primaryEntrySetx(IgnitePredicate<GridCacheEntry<K, V>>... filter) {
        return map.entriesx(F.and(filter, F.<K, V>cachePrimary()));
    }

    /** {@inheritDoc} */
    @Override public Set<GridCacheEntry<K, V>> entrySet(int part) {
        throw new UnsupportedOperationException();
    }

    /** {@inheritDoc} */
    @Override public Set<GridCacheEntry<K, V>> primaryEntrySet() {
        return primaryEntrySet((IgnitePredicate<GridCacheEntry<K, V>>[])null);
    }

    /** {@inheritDoc} */
    @Override public Set<K> keySet() {
        return keySet((IgnitePredicate<GridCacheEntry<K, V>>[])null);
    }

    /** {@inheritDoc} */
    @Override public Set<K> primaryKeySet() {
        return primaryKeySet((IgnitePredicate<GridCacheEntry<K, V>>[])null);
    }

    /** {@inheritDoc} */
    @Override public Collection<V> values() {
        return values((IgnitePredicate<GridCacheEntry<K, V>>[])null);
    }

    /** {@inheritDoc} */
    public Collection<V> values(IgnitePredicate<GridCacheEntry<K, V>>... filter) {
        return map.values(filter);
    }

    /** {@inheritDoc} */
    @Override public Collection<V> primaryValues() {
        return primaryValues((IgnitePredicate<GridCacheEntry<K, V>>[])null);
    }

    /**
     *
     * @param key Entry key.
     */
    public void removeIfObsolete(K key) {
        assert key != null;

        GridCacheEntryEx<K, V> entry = map.removeEntryIfObsolete(key);

        if (entry != null) {
            assert entry.obsolete() : "Removed non-obsolete entry: " + entry;

            if (log.isDebugEnabled())
                log.debug("Removed entry from cache: " + entry);

            if (ctx.events().isRecordable(EVT_CACHE_ENTRY_DESTROYED))
                // Event notification.
                ctx.events().addEvent(entry.partition(), entry.key(), locNodeId, (IgniteUuid)null, null,
                    EVT_CACHE_ENTRY_DESTROYED, null, false, null, false, null, null, null);
        }
        else if (log.isDebugEnabled())
            log.debug("Remove will not be done for key (obsolete entry got replaced or removed): " + key);
    }

    /**
     * Split clear all task into multiple runnables.
     *
     * @return Split runnables.
     */
    public List<GridCacheClearAllRunnable<K, V>> splitClearAll() {
        assert CLEAR_ALL_SPLIT_THRESHOLD > 0;

        int keySize = size();

        int cnt = Math.min(keySize / CLEAR_ALL_SPLIT_THRESHOLD + (keySize % CLEAR_ALL_SPLIT_THRESHOLD != 0 ? 1 : 0),
            Runtime.getRuntime().availableProcessors());

        if (cnt == 0)
            cnt = 1; // Still perform cleanup since there could be entries in swap.

        GridCacheVersion obsoleteVer = ctx.versions().next();

        List<GridCacheClearAllRunnable<K, V>> res = new ArrayList<>(cnt);

        for (int i = 0; i < cnt; i++)
            res.add(new GridCacheClearAllRunnable<>(this, obsoleteVer, i, cnt));

        return res;
    }

    /** {@inheritDoc} */
    @Override public boolean clear(K key) {
        return clear0(key);
    }

    /** {@inheritDoc} */
    @Override public void clearAll() {
        ctx.denyOnFlag(READ);
        ctx.checkSecurity(GridSecurityPermission.CACHE_REMOVE);

        List<GridCacheClearAllRunnable<K, V>> jobs = splitClearAll();

        if (!F.isEmpty(jobs)) {
            ExecutorService execSvc = null;

            if (jobs.size() > 1) {
                execSvc = Executors.newFixedThreadPool(jobs.size() - 1);

                for (int i = 1; i < jobs.size(); i++)
                    execSvc.submit(jobs.get(i));
            }

            try {
                jobs.get(0).run();
            }
            finally {
                if (execSvc != null) {
                    execSvc.shutdown();

                    try {
                        while (!execSvc.isTerminated() && !Thread.currentThread().isInterrupted())
                            execSvc.awaitTermination(1000, TimeUnit.MILLISECONDS);
                    }
                    catch (InterruptedException ignore) {
                        U.warn(log, "Got interrupted while waiting for GridCache.clearAll() executor service to " +
                            "finish.");

                        Thread.currentThread().interrupt();
                    }
                }
            }
        }
    }

    /**
     * @param keys Keys.
     * @param readers Readers flag.
     */
    public void clearAll(Collection<? extends K> keys, boolean readers) {
        if (F.isEmpty(keys))
            return;

        if (keyCheck)
            validateCacheKeys(keys);

        GridCacheVersion obsoleteVer = ctx.versions().next();

        for (K key : keys) {
            GridCacheEntryEx<K, V> e = peekEx(key);

            try {
                if (e != null)
                    e.clear(obsoleteVer, readers, null);
            }
            catch (IgniteCheckedException ex) {
                U.error(log, "Failed to clear entry (will continue to clear other entries): " + e,
                    ex);
            }
        }
    }

    /**
     * Clears entry from cache.
     *
     * @param obsoleteVer Obsolete version to set.
     * @param key Key to clear.
     * @param filter Optional filter.
     * @return {@code True} if cleared.
     */
    private boolean clear(GridCacheVersion obsoleteVer, K key,
        @Nullable IgnitePredicate<GridCacheEntry<K, V>>[] filter) {
        try {
            if (ctx.portableEnabled())
                key = (K)ctx.marshalToPortable(key);

            GridCacheEntryEx<K, V> e = peekEx(key);

            return e != null && e.clear(obsoleteVer, false, filter);
        }
        catch (IgniteCheckedException ex) {
            U.error(log, "Failed to clear entry for key: " + key, ex);
        }

        return false;
    }

    /** {@inheritDoc} */
    @Override public void globalClearAll() throws IgniteCheckedException {
        globalClearAll(0);
    }

    /** {@inheritDoc} */
    @Override public void globalClearAll(long timeout) throws IgniteCheckedException {
        try {
            // Send job to remote nodes only.
            Collection<ClusterNode> nodes = ctx.grid().forCache(name()).forRemotes().nodes();

            IgniteFuture<Object> fut = null;

            if (!nodes.isEmpty()) {
                ctx.kernalContext().task().setThreadContext(TC_TIMEOUT, timeout);

                fut = ctx.closures().callAsyncNoFailover(BROADCAST, new GlobalClearAllCallable(name()), nodes, true);
            }

            // Clear local cache synchronously.
            clearAll();

            if (fut != null)
                fut.get();
        }
        catch (ClusterGroupEmptyException ignore) {
            if (log.isDebugEnabled())
                log.debug("All remote nodes left while cache clear [cacheName=" + name() + "]");
        }
        catch (ComputeTaskTimeoutException e) {
            U.warn(log, "Timed out waiting for remote nodes to finish cache clear (consider increasing " +
                "'networkTimeout' configuration property) [cacheName=" + name() + "]");

            throw e;
        }
    }

    /** {@inheritDoc} */
    @Override public boolean compact(K key) throws IgniteCheckedException {
        return compact(key, (IgnitePredicate<GridCacheEntry<K, V>>[])null);
    }

    /** {@inheritDoc} */
    @Override public void compactAll() throws IgniteCheckedException {
        compactAll(keySet());
    }

    /**
     * @param entry Removes entry from cache if currently mapped value is the same as passed.
     */
    public void removeEntry(GridCacheEntryEx<K, V> entry) {
        map.removeEntry(entry);
    }

    /**
     * Evicts an entry from cache.
     *
     * @param key Key.
     * @param ver Version.
     * @param filter Filter.
     * @return {@code True} if entry was evicted.
     */
    private boolean evictx(K key, GridCacheVersion ver,
        @Nullable IgnitePredicate<GridCacheEntry<K, V>>[] filter) {
        if (ctx.portableEnabled()) {
            try {
                key = (K)ctx.marshalToPortable(key);
            }
            catch (PortableException e) {
                throw new IgniteException(e);
            }
        }

        GridCacheEntryEx<K, V> entry = peekEx(key);

        if (entry == null)
            return true;

        try {
            return ctx.evicts().evict(entry, ver, true, filter);
        }
        catch (IgniteCheckedException ex) {
            U.error(log, "Failed to evict entry from cache: " + entry, ex);

            return false;
        }
    }

    /** {@inheritDoc} */
    @Override public V get(K key, @Nullable GridCacheEntryEx<K, V> entry, boolean deserializePortable,
        @Nullable IgnitePredicate<GridCacheEntry<K, V>>... filter) throws IgniteCheckedException {
        String taskName = ctx.kernalContext().job().currentTaskName();

        return getAllAsync(F.asList(key), ctx.hasFlag(GET_PRIMARY), /*skip tx*/false, entry, null, taskName,
            deserializePortable, filter).get().get(key);
    }

    /** {@inheritDoc} */
    @Override public V getForcePrimary(K key) throws IgniteCheckedException {
        ctx.denyOnFlag(LOCAL);

        String taskName = ctx.kernalContext().job().currentTaskName();

        return getAllAsync(F.asList(key), /*force primary*/true, /*skip tx*/false, null, null, taskName, true)
            .get().get(key);
    }

    /** {@inheritDoc} */
    @Override public IgniteFuture<V> getForcePrimaryAsync(final K key) {
        ctx.denyOnFlag(LOCAL);

        String taskName = ctx.kernalContext().job().currentTaskName();

        return getAllAsync(Collections.singletonList(key), /*force primary*/true, /*skip tx*/false, null, null,
            taskName, true).chain(new CX1<IgniteFuture<Map<K, V>>, V>() {
                @Override
                public V applyx(IgniteFuture<Map<K, V>> e) throws IgniteCheckedException {
                    return e.get().get(key);
                }
            });
    }

    /** {@inheritDoc} */
    @Nullable @Override public Map<K, V> getAllOutTx(List<K> keys) throws IgniteCheckedException {
        String taskName = ctx.kernalContext().job().currentTaskName();

        return getAllAsync(keys, ctx.hasFlag(GET_PRIMARY), /*skip tx*/true, null, null, taskName, true).get();
    }

    /** {@inheritDoc} */
    @Override public IgniteFuture<Map<K, V>> getAllOutTxAsync(List<K> keys) {
        String taskName = ctx.kernalContext().job().currentTaskName();

        return getAllAsync(keys, ctx.hasFlag(GET_PRIMARY), /*skip tx*/true, null, null, taskName, true);
    }

    /** {@inheritDoc} */
    @Nullable @Override public V reload(K key) throws IgniteCheckedException {
        return reload(key, (IgnitePredicate<GridCacheEntry<K, V>>[])null);
    }

    /** {@inheritDoc} */
    @Override public IgniteFuture<V> reloadAsync(K key) {
        return reloadAsync(key, (IgnitePredicate<GridCacheEntry<K, V>>[])null);
    }

    /** {@inheritDoc} */
    @Override public void reloadAll(@Nullable Collection<? extends K> keys) throws IgniteCheckedException {
        reloadAll(keys, (IgnitePredicate<GridCacheEntry<K, V>>[])null);
    }

    /** {@inheritDoc} */
    @Override public IgniteFuture<?> reloadAllAsync(@Nullable Collection<? extends K> keys) {
        return reloadAllAsync(keys, (IgnitePredicate<GridCacheEntry<K, V>>[])null);
    }

    /** {@inheritDoc} */
    @Override public void reloadAll() throws IgniteCheckedException {
        ctx.denyOnFlags(F.asList(LOCAL, READ));

        reloadAll(keySet(), (IgnitePredicate<GridCacheEntry<K, V>>[])null);
    }

    /** {@inheritDoc} */
    @Override public IgniteFuture<?> reloadAllAsync() {
        ctx.denyOnFlags(F.asList(LOCAL, READ));

        return reloadAllAsync(keySet(), (IgnitePredicate<GridCacheEntry<K, V>>[])null);
    }

    /**
     * @param keys Keys.
     * @param reload Reload flag.
     * @param tx Transaction.
     * @param filter Filter.
     * @param subjId Subject ID.
     * @param taskName Task name.
     * @param vis Visitor.
     * @return Future.
     */
    public IgniteFuture<Object> readThroughAllAsync(final Collection<? extends K> keys,
        boolean reload,
        @Nullable final IgniteTxEx<K, V> tx,
        IgnitePredicate<GridCacheEntry<K, V>>[] filter,
        @Nullable UUID subjId,
        String taskName,
        final IgniteBiInClosure<K, V> vis) {
        return ctx.closures().callLocalSafe(new GPC<Object>() {
            @Nullable @Override public Object call() {
                try {
                    ctx.store().loadAllFromStore(tx, keys, vis);
                }
                catch (IgniteCheckedException e) {
                    throw new GridClosureException(e);
                }

                return null;
            }
        }, true);
    }

    /**
     * @param keys Keys.
     * @param ret Return flag.
     * @param filter Optional filter.
     * @return Non-{@code null} map if return flag is {@code true}.
     * @throws IgniteCheckedException If failed.
     */
    @Nullable public Map<K, V> reloadAll(@Nullable Collection<? extends K> keys, boolean ret,
        @Nullable IgnitePredicate<GridCacheEntry<K, V>>... filter) throws IgniteCheckedException {
        UUID subjId = ctx.subjectIdPerCall(null);

        String taskName = ctx.kernalContext().job().currentTaskName();

        return reloadAllAsync(keys, ret, subjId, taskName, filter).get();
    }

    /**
     * @param keys Keys.
     * @param ret Return flag.
     * @param filter Filter.
     * @return Future.
     */
    public IgniteFuture<Map<K, V>> reloadAllAsync(@Nullable Collection<? extends K> keys, boolean ret,
        @Nullable UUID subjId, String taskName, @Nullable final IgnitePredicate<GridCacheEntry<K, V>>... filter) {
        ctx.denyOnFlag(READ);

        final long topVer = ctx.affinity().affinityTopologyVersion();

        if (!F.isEmpty(keys)) {
            try {
                final String uid = CU.uuid(); // Get meta UUID for this thread.

                assert keys != null;

                if (keyCheck)
                    validateCacheKeys(keys);

                for (K key : keys) {
                    if (key == null)
                        continue;

                    // Skip primary or backup entries for near cache.
                    if (ctx.isNear() && ctx.affinity().localNode(key, topVer))
                        continue;

                    while (true) {
                        try {
                            GridCacheEntryEx<K, V> entry = entryExSafe(key, topVer);

                            if (entry == null)
                                break;

                            // Get version before checking filer.
                            GridCacheVersion ver = entry.version();

                            if (ctx.isAll(entry, filter))
                                // Tag entry with current version.
                                entry.addMeta(uid, ver);
                            else
                                ctx.evicts().touch(entry, topVer);

                            break;
                        }
                        catch (GridCacheEntryRemovedException ignore) {
                            if (log.isDebugEnabled())
                                log.debug("Got removed entry for reload (will retry): " + key);
                        }
                        catch (GridDhtInvalidPartitionException ignore) {
                            if (log.isDebugEnabled())
                                log.debug("Got invalid partition for key (will skip): " + key);

                            break;
                        }
                    }
                }

                final Map<K, V> map = ret ? new HashMap<K, V>(keys.size(), 1.0f) : null;

                final Collection<? extends K> absentKeys = F.view(keys, CU.keyHasMeta(ctx, uid));

                final Collection<K> loadedKeys = new GridConcurrentHashSet<>();

                IgniteFuture<Object> readFut =
                    readThroughAllAsync(absentKeys, true, null, filter, subjId, taskName, new CI2<K, V>() {
                        /** Version for all loaded entries. */
                        private GridCacheVersion nextVer = ctx.versions().next();

                        /** {@inheritDoc} */
                        @Override public void apply(K key, V val) {
                            loadedKeys.add(key);

                            GridCacheEntryEx<K, V> entry = peekEx(key);

                            if (entry != null) {
                                try {
                                    GridCacheVersion curVer = entry.removeMeta(uid);

                                    // If entry passed the filter.
                                    if (curVer != null) {
                                        boolean wasNew = entry.isNewLocked();

                                        entry.unswap();

                                        boolean set = entry.versionedValue(val, curVer, nextVer);

                                        ctx.evicts().touch(entry, topVer);

                                        if (map != null) {
                                            if (set || wasNew)
                                                map.put(key, val);
                                            else {
                                                try {
                                                    GridTuple<V> v = peek0(false, key, GLOBAL, filter);

                                                    if (v != null)
                                                        map.put(key, val);
                                                }
                                                catch (GridCacheFilterFailedException ex) {
                                                    ex.printStackTrace();

                                                    assert false;
                                                }
                                            }
                                        }

                                        if (log.isDebugEnabled()) {
                                            log.debug("Set value loaded from store into entry [set=" + set + ", " +
                                                "curVer=" +
                                                curVer + ", newVer=" + nextVer + ", entry=" + entry + ']');
                                        }
                                    }
                                    else {
                                        if (log.isDebugEnabled()) {
                                            log.debug("Current version was not found (either entry was removed or " +
                                                "validation was not passed: " + entry);
                                        }
                                    }
                                }
                                catch (GridCacheEntryRemovedException ignore) {
                                    if (log.isDebugEnabled()) {
                                        log.debug("Got removed entry for reload (will not store reloaded entry) " +
                                            "[entry=" + entry + ']');
                                    }
                                }
                                catch (IgniteCheckedException e) {
                                    throw new IgniteException(e);
                                }
                            }
                        }
                    });

                return readFut.chain(new CX1<IgniteFuture<Object>, Map<K, V>>() {
                    @Override public Map<K, V> applyx(IgniteFuture<Object> e) throws IgniteCheckedException {
                        // Touch all not loaded keys.
                        for (K key : absentKeys) {
                            if (!loadedKeys.contains(key)) {
                                GridCacheEntryEx<K, V> entry = peekEx(key);

                                if (entry != null)
                                    ctx.evicts().touch(entry, topVer);
                            }
                        }

                        // Make sure there were no exceptions.
                        e.get();

                        return map;
                    }
                });
            }
            catch (IgniteCheckedException e) {
                return new GridFinishedFuture<>(ctx.kernalContext(), e);
            }
        }

        return new GridFinishedFuture<>(ctx.kernalContext(), Collections.<K, V>emptyMap());
    }

    /**
     * @param key Key.
     * @return Entry.
     */
    @Nullable protected GridCacheEntryEx<K, V> entryExSafe(K key, long topVer) {
        return entryEx(key);
    }

    /** {@inheritDoc} */
    @Override public boolean evict(K key) {
        return evict(key, (IgnitePredicate<GridCacheEntry<K, V>>[])null);
    }

    /** {@inheritDoc} */
    @Override public void evictAll() {
        evictAll(keySet());
    }

    /** {@inheritDoc} */
    @Override public void evictAll(@Nullable Collection<? extends K> keys) {
        evictAll(keys, (IgnitePredicate<GridCacheEntry<K, V>>[])null);
    }

    /** {@inheritDoc} */
    @Nullable @Override public V get(K key) throws IgniteCheckedException {
        V val = get(key, true, null);

        if (ctx.config().getInterceptor() != null)
            val = (V)ctx.config().getInterceptor().onGet(key, val);

        return val;
    }

    /** {@inheritDoc} */
    @Override public IgniteFuture<V> getAsync(final K key) {
        IgniteFuture<V> fut = getAsync(key, true, null);

        if (ctx.config().getInterceptor() != null)
            return fut.chain(new CX1<IgniteFuture<V>, V>() {
                @Override public V applyx(IgniteFuture<V> f) throws IgniteCheckedException {
                    return (V)ctx.config().getInterceptor().onGet(key, f.get());
                }
            });

        return fut;
    }

    /** {@inheritDoc} */
    @Override public Map<K, V> getAll(@Nullable Collection<? extends K> keys) throws IgniteCheckedException {
        Map<K, V> map = getAll(keys, true, null);

        if (ctx.config().getInterceptor() != null)
            map = interceptGet(keys, map);

        return map;
    }

    /** {@inheritDoc} */
    @Override public IgniteFuture<Map<K, V>> getAllAsync(@Nullable final Collection<? extends K> keys) {
        IgniteFuture<Map<K, V>> fut = getAllAsync(keys, true, null);

        if (ctx.config().getInterceptor() != null)
            return fut.chain(new CX1<IgniteFuture<Map<K, V>>, Map<K, V>>() {
                @Override public Map<K, V> applyx(IgniteFuture<Map<K, V>> f) throws IgniteCheckedException {
                    return interceptGet(keys, f.get());
                }
            });

        return fut;
    }

    /**
     * Applies cache interceptor on result of 'get' operation.
     *
     * @param keys All requested keys.
     * @param map Result map.
     * @return Map with values returned by cache interceptor..
     */
    @SuppressWarnings("IfMayBeConditional")
    private Map<K, V> interceptGet(@Nullable Collection<? extends K> keys, Map<K, V> map) {
        if (F.isEmpty(keys))
            return map;

        GridCacheInterceptor<K, V> interceptor = cacheCfg.getInterceptor();

        assert interceptor != null;

        Map<K, V> res = U.newHashMap(keys.size());

        for (Map.Entry<K, V> e : map.entrySet()) {
            V val = interceptor.onGet(e.getKey(), e.getValue());

            if (val != null)
                res.put(e.getKey(), val);
        }

        if (map.size() != keys.size()) { // Not all requested keys were in cache.
            for (K key : keys) {
                if (key != null) {
                    if (!map.containsKey(key)) {
                        V val = interceptor.onGet(key, null);

                        if (val != null)
                            res.put(key, val);
                    }
                }
            }
        }

        return res;
    }

    /** {@inheritDoc} */
    protected IgniteFuture<Map<K, V>> getAllAsync(
        @Nullable Collection<? extends K> keys,
        boolean forcePrimary,
        boolean skipTx,
        @Nullable GridCacheEntryEx<K, V> entry,
        @Nullable UUID subjId,
        String taskName,
        boolean deserializePortable,
        @Nullable IgnitePredicate<GridCacheEntry<K, V>>... filter
    ) {
        GridCacheProjectionImpl<K, V> prj = ctx.projectionPerCall();

        subjId = ctx.subjectIdPerCall(subjId, prj);

        return getAllAsync(keys,
            entry,
            !skipTx,
            subjId,
            taskName,
            deserializePortable,
            forcePrimary,
            accessExpiryPolicy(prj != null ? prj.expiry() : null),
            filter);
    }

    /** {@inheritDoc} */
    public IgniteFuture<Map<K, V>> getAllAsync(@Nullable final Collection<? extends K> keys,
        @Nullable GridCacheEntryEx<K, V> cached,
        boolean checkTx,
        @Nullable final UUID subjId,
        final String taskName,
        final boolean deserializePortable,
        final boolean forcePrimary,
        @Nullable IgniteCacheExpiryPolicy expiry,
        @Nullable final IgnitePredicate<GridCacheEntry<K, V>>... filter
        ) {
        ctx.checkSecurity(GridSecurityPermission.CACHE_READ);

        ctx.denyOnFlag(LOCAL);

        // Entry must be passed for one key only.
        assert cached == null || keys.size() == 1;
        assert ctx.portableEnabled() || cached == null || F.first(keys).equals(cached.key());

        if (F.isEmpty(keys))
            return new GridFinishedFuture<>(ctx.kernalContext(), Collections.<K, V>emptyMap());

        if (keyCheck)
            validateCacheKeys(keys);

        IgniteTxLocalAdapter<K, V> tx = null;

        if (checkTx) {
            try {
                checkJta();
            }
            catch (IgniteCheckedException e) {
                return new GridFinishedFuture<>(ctx.kernalContext(), e);
            }

            tx = ctx.tm().threadLocalTx();
        }

        if (tx == null || tx.implicit()) {
            try {
                assert keys != null;

                final long topVer = tx == null ? ctx.affinity().affinityTopologyVersion() : tx.topologyVersion();

                final Map<K, V> map = new GridLeanMap<>(keys.size());

                Map<K, GridCacheVersion> misses = null;

                for (K key : keys) {
                    // Ignore null keys.
                    if (key == null)
                        continue;

                    while (true) {
                        GridCacheEntryEx<K, V> entry;

                        if (cached != null) {
                            entry = cached;

                            cached = null;
                        }
                        else
                            entry = entryEx(key);

                        try {
                            V val = entry.innerGet(null,
                                ctx.isSwapOrOffheapEnabled(),
                                /*don't read-through*/false,
                                /*fail-fast*/true,
                                /*unmarshal*/true,
                                /*update-metrics*/true,
                                /*event*/true,
                                /*temporary*/false,
                                subjId,
                                null,
                                taskName,
                                filter,
                                expiry);

                            GridCacheVersion ver = entry.version();

                            if (val == null) {
                                if (misses == null)
                                    misses = new GridLeanMap<>();

                                misses.put(key, ver);
                            }
                            else {
                                val = ctx.cloneOnFlag(val);

                                if (ctx.portableEnabled() && deserializePortable)
                                    val = (V)ctx.unwrapPortableIfNeeded(val, false);

                                map.put(key, val);

                                if (tx == null || (!tx.implicit() && tx.isolation() == READ_COMMITTED))
                                    ctx.evicts().touch(entry, topVer);

                                if (keys.size() == 1)
                                    // Safe to return because no locks are required in READ_COMMITTED mode.
                                    return new GridFinishedFuture<>(ctx.kernalContext(), map);
                            }

                            break;
                        }
                        catch (GridCacheEntryRemovedException ignored) {
                            if (log.isDebugEnabled())
                                log.debug("Got removed entry in getAllAsync(..) method (will retry): " + key);
                        }
                        catch (GridCacheFilterFailedException ignore) {
                            if (log.isDebugEnabled())
                                log.debug("Filter validation failed for entry: " + entry);

                            if (tx == null || (!tx.implicit() && tx.isolation() == READ_COMMITTED))
                                ctx.evicts().touch(entry, topVer);

                            break; // While loop.
                        }
                    }
                }

                if (misses != null && ctx.isStoreEnabled()) {
                    final Map<K, GridCacheVersion> loadKeys = misses;

                    final Collection<K> redos = new LinkedList<>();

                    final IgniteTxLocalAdapter<K, V> tx0 = tx;

                    final Collection<K> loaded = new HashSet<>();

                    return new GridEmbeddedFuture<>(
                        ctx.kernalContext(),
                        ctx.closures().callLocalSafe(ctx.projectSafe(new GPC<Map<K, V>>() {
                            @Override public Map<K, V> call() throws Exception {
                                ctx.store().loadAllFromStore(null/*tx*/, loadKeys.keySet(), new CI2<K, V>() {
                                    /** New version for all new entries. */
                                    private GridCacheVersion nextVer;

                                    @Override public void apply(K key, V val) {
                                        GridCacheVersion ver = loadKeys.get(key);

                                        if (ver == null) {
                                            if (log.isDebugEnabled())
                                                log.debug("Value from storage was never asked for [key=" + key +
                                                    ", val=" + val + ']');

                                            return;
                                        }

                                        // Initialize next version.
                                        if (nextVer == null)
                                            nextVer = ctx.versions().next();

                                        loaded.add(key);

                                        while (true) {
                                            GridCacheEntryEx<K, V> entry = entryEx(key);

                                            try {
                                                boolean set = entry.versionedValue(val, ver, nextVer);

                                                if (log.isDebugEnabled())
                                                    log.debug("Set value loaded from store into entry [set=" + set +
                                                        ", curVer=" + ver + ", newVer=" + nextVer + ", " +
                                                        "entry=" + entry + ']');

                                                boolean touch = true;

                                                // Don't put key-value pair into result map if value is null.
                                                if (val != null) {
                                                    if (set || F.isEmptyOrNulls(filter))
                                                        map.put(key, ctx.cloneOnFlag(val));
                                                    else {
                                                        touch = false;

                                                        // Try again, so we can return consistent values.
                                                        redos.add(key);
                                                    }
                                                }

                                                if (touch && (tx0 == null || (!tx0.implicit() &&
                                                    tx0.isolation() == READ_COMMITTED)))
                                                    ctx.evicts().touch(entry, topVer);

                                                break;
                                            }
                                            catch (GridCacheEntryRemovedException ignore) {
                                                if (log.isDebugEnabled())
                                                    log.debug("Got removed entry during getAllAsync (will retry): " +
                                                        entry);
                                            }
                                            catch (IgniteCheckedException e) {
                                                // Wrap errors (will be unwrapped).
                                                throw new GridClosureException(e);
                                            }
                                        }
                                    }
                                });

                                if (loaded.size() != loadKeys.size()) {
                                    for (K key : loadKeys.keySet()) {
                                        if (loaded.contains(key))
                                            continue;

                                        if (tx0 == null || (!tx0.implicit() &&
                                            tx0.isolation() == READ_COMMITTED)) {
                                            GridCacheEntryEx<K, V> entry = peekEx(key);

                                            if (entry != null)
                                                ctx.evicts().touch(entry, topVer);
                                        }
                                    }
                                }

                                return map;
                            }
                        }), true),
                        new C2<Map<K, V>, Exception, IgniteFuture<Map<K, V>>>() {
                            @Override public IgniteFuture<Map<K, V>> apply(Map<K, V> map, Exception e) {
                                if (e != null)
                                    return new GridFinishedFuture<>(ctx.kernalContext(), e);

                                if (tx0 == null || (!tx0.implicit() && tx0.isolation() == READ_COMMITTED)) {
                                    Collection<K> notFound = new HashSet<>(loadKeys.keySet());

                                    notFound.removeAll(loaded);

                                    // Touch entries that were not found in store.
                                    for (K key : notFound) {
                                        GridCacheEntryEx<K, V> entry = peekEx(key);

                                        if (entry != null)
                                            ctx.evicts().touch(entry, topVer);
                                    }
                                }

                                if (!redos.isEmpty())
                                    // Future recursion.
                                    return getAllAsync(redos, forcePrimary, /*skip tx*/false,
                                        /*entry*/null, subjId, taskName, deserializePortable, filter);

                                // There were no misses.
                                return new GridFinishedFuture<>(ctx.kernalContext(), Collections.<K,
                                    V>emptyMap());
                            }
                        },
                        new C2<Map<K, V>, Exception, Map<K, V>>() {
                            @Override public Map<K, V> apply(Map<K, V> loaded, Exception e) {
                                if (e == null)
                                    map.putAll(loaded);

                                return map;
                            }
                        }
                    );
                }
                else {
                    // If misses is not empty and store is disabled, we should touch missed entries.
                    if (misses != null) {
                        for (K key : misses.keySet()) {
                            GridCacheEntryEx<K, V> entry = peekEx(key);

                            if (entry != null)
                                ctx.evicts().touch(entry, topVer);
                        }
                    }
                }

                return new GridFinishedFuture<>(ctx.kernalContext(), map);
            }
            catch (IgniteCheckedException e) {
                return new GridFinishedFuture<>(ctx.kernalContext(), e);
            }
        }
        else {
            final GridCacheEntryEx<K, V> cached0 = cached;

            return asyncOp(tx, new AsyncOp<Map<K, V>>(keys) {
                @Override public IgniteFuture<Map<K, V>> op(IgniteTxLocalAdapter<K, V> tx) {
                    return ctx.wrapCloneMap(tx.getAllAsync(ctx, keys, cached0, deserializePortable, filter));
                }
            });
        }
    }

    /** {@inheritDoc} */
    @Override public V put(K key, V val, @Nullable IgnitePredicate<GridCacheEntry<K, V>>... filter)
        throws IgniteCheckedException {
        return put(key, val, null, -1, filter);
    }

    /** {@inheritDoc} */
    @Nullable @Override public V put(final K key, final V val, @Nullable final GridCacheEntryEx<K, V> cached,
        final long ttl, @Nullable final IgnitePredicate<GridCacheEntry<K, V>>[] filter) throws IgniteCheckedException {
        A.notNull(key, "key", val, "val");

        if (keyCheck)
            validateCacheKey(key);

        validateCacheValue(val);

        ctx.denyOnLocalRead();

        return ctx.cloneOnFlag(syncOp(new SyncOp<V>(true) {
            @Override public V op(IgniteTxLocalAdapter<K, V> tx) throws IgniteCheckedException {
                return tx.putAllAsync(ctx, F.t(key, val), true, cached, ttl, filter).get().value();
            }

            @Override public String toString() {
                return "put [key=" + key + ", val=" + val + ", filter=" + Arrays.toString(filter) + ']';
            }
        }));
    }

    /** {@inheritDoc} */
    @Override public boolean putx(final K key, final V val, @Nullable final GridCacheEntryEx<K, V> cached,
        final long ttl, @Nullable final IgnitePredicate<GridCacheEntry<K, V>>... filter) throws IgniteCheckedException {
        A.notNull(key, "key", val, "val");

        if (keyCheck)
            validateCacheKey(key);

        validateCacheValue(val);

        ctx.denyOnLocalRead();

        return syncOp(new SyncOp<Boolean>(true) {
            @Override
            public Boolean op(IgniteTxLocalAdapter<K, V> tx) throws IgniteCheckedException {
                return tx.putAllAsync(ctx, F.t(key, val), false, cached, ttl, filter).get().success();
            }

            @Override
            public String toString() {
                return "put [key=" + key + ", val=" + val + ", filter=" + Arrays.toString(filter) + ']';
            }
        });
    }

    /** {@inheritDoc} */
    @Override public IgniteFuture<V> putAsync(K key, V val,
        @Nullable IgnitePredicate<GridCacheEntry<K, V>>[] filter) {
        return putAsync(key, val, null, -1, filter);
    }

    /** {@inheritDoc} */
    @Override public IgniteFuture<V> putAsync(final K key, final V val, @Nullable final GridCacheEntryEx<K, V> entry,
        final long ttl, @Nullable final IgnitePredicate<GridCacheEntry<K, V>>... filter) {
        A.notNull(key, "key", val, "val");

        if (keyCheck)
            validateCacheKey(key);

        validateCacheValue(val);

        ctx.denyOnLocalRead();

        return ctx.wrapClone(asyncOp(new AsyncOp<V>(key) {
            @Override
            public IgniteFuture<V> op(IgniteTxLocalAdapter<K, V> tx) {
                return tx.putAllAsync(ctx, F.t(key, val), true, entry, ttl, filter)
                    .chain((IgniteClosure<IgniteFuture<GridCacheReturn<V>>, V>)RET2VAL);
            }

            @Override
            public String toString() {
                return "putAsync [key=" + key + ", val=" + val + ", filter=" + Arrays.toString(filter) + ']';
            }
        }));
    }

    /** {@inheritDoc} */
    @Override public boolean putx(final K key, final V val,
        final IgnitePredicate<GridCacheEntry<K, V>>[] filter) throws IgniteCheckedException {
        A.notNull(key, "key", val, "val");

        if (keyCheck)
            validateCacheKey(key);

        validateCacheValue(val);

        ctx.denyOnLocalRead();

        return syncOp(new SyncOp<Boolean>(true) {
            @Override
            public Boolean op(IgniteTxLocalAdapter<K, V> tx) throws IgniteCheckedException {
                return tx.putAllAsync(ctx, F.t(key, val), false, null, -1, filter).get().success();
            }

            @Override
            public String toString() {
                return "putx [key=" + key + ", val=" + val + ", filter=" + Arrays.toString(filter) + ']';
            }
        });
    }

    /** {@inheritDoc} */
    @Override public void putAllDr(final Map<? extends K, GridCacheDrInfo<V>> drMap) throws IgniteCheckedException {
        if (F.isEmpty(drMap))
            return;

        ctx.dr().onReceiveCacheEntriesReceived(drMap.size());

        ctx.denyOnLocalRead();

        syncOp(new SyncInOp(drMap.size() == 1) {
            @Override public void inOp(IgniteTxLocalAdapter<K, V> tx) throws IgniteCheckedException {
                tx.putAllDrAsync(ctx, drMap).get();
            }

            @Override public String toString() {
                return "putAllDr [drMap=" + drMap + ']';
            }
        });
    }

    /** {@inheritDoc} */
    @Override public IgniteFuture<?> putAllDrAsync(final Map<? extends K, GridCacheDrInfo<V>> drMap)
        throws IgniteCheckedException {
        if (F.isEmpty(drMap))
            return new GridFinishedFuture<Object>(ctx.kernalContext());

        ctx.dr().onReceiveCacheEntriesReceived(drMap.size());

        ctx.denyOnLocalRead();

        return asyncOp(new AsyncInOp(drMap.keySet()) {
            @Override public IgniteFuture<?> inOp(IgniteTxLocalAdapter<K, V> tx) {
                return tx.putAllDrAsync(ctx, drMap);
            }

            @Override public String toString() {
                return "putAllDrAsync [drMap=" + drMap + ']';
            }
        });
    }

    /** {@inheritDoc} */
    @Override public <T> EntryProcessorResult<T> invoke(final K key,
        final EntryProcessor<K, V, T> entryProcessor,
        final Object... args)
        throws IgniteCheckedException {
        A.notNull(key, "key", entryProcessor, "entryProcessor");

        if (keyCheck)
            validateCacheKey(key);

        ctx.denyOnLocalRead();

        return syncOp(new SyncOp<EntryProcessorResult<T>>(true) {
            @Nullable @Override public EntryProcessorResult<T> op(IgniteTxLocalAdapter<K, V> tx)
                throws IgniteCheckedException {
                Map<? extends K, EntryProcessor<K, V, Object>> invokeMap =
                    Collections.singletonMap(key, (EntryProcessor<K, V, Object>)entryProcessor);

                IgniteFuture<GridCacheReturn<Map<K, EntryProcessorResult<T>>>> fut =
                    tx.invokeAsync(ctx, invokeMap, args);

                Map<K, EntryProcessorResult<T>> resMap = fut.get().value();

                if (resMap != null) {
                    assert resMap.isEmpty() || resMap.size() == 1 : resMap.size();

                    return resMap.isEmpty() ? null : resMap.values().iterator().next();
                }

                return null;
            }
        });
    }

    /** {@inheritDoc} */
    @Override public <T> Map<K, EntryProcessorResult<T>> invokeAll(final Set<? extends K> keys,
        final EntryProcessor<K, V, T> entryProcessor,
        final Object... args) throws IgniteCheckedException {
        A.notNull(keys, "keys", entryProcessor, "entryProcessor");

        if (keyCheck)
            validateCacheKeys(keys);

        ctx.denyOnLocalRead();

        return syncOp(new SyncOp<Map<K, EntryProcessorResult<T>>>(keys.size() == 1) {
            @Nullable @Override public Map<K, EntryProcessorResult<T>> op(IgniteTxLocalAdapter tx)
                throws IgniteCheckedException {
                Map<? extends K, EntryProcessor<K, V, Object>> invokeMap = F.viewAsMap(keys, new C1<K, EntryProcessor<K, V, Object>>() {
                    @Override public EntryProcessor apply(K k) {
                        return entryProcessor;
                    }
                });

                IgniteFuture<GridCacheReturn<Map<K, EntryProcessorResult<T>>>> fut =
                    tx.invokeAsync(ctx, invokeMap, args);

                return fut.get().value();
            }
        });
    }

    /** {@inheritDoc} */
    @Override public <T> IgniteFuture<EntryProcessorResult<T>> invokeAsync(
        final K key,
        final EntryProcessor<K, V, T> entryProcessor,
        final Object... args)
        throws EntryProcessorException {
        A.notNull(key, "key", entryProcessor, "entryProcessor");

        if (keyCheck)
            validateCacheKey(key);

        ctx.denyOnLocalRead();

        IgniteFuture<?> fut = asyncOp(new AsyncInOp(key) {
            @Override public IgniteFuture<GridCacheReturn<Map<K, EntryProcessorResult<T>>>> inOp(IgniteTxLocalAdapter<K, V> tx) {
                Map<? extends K, EntryProcessor<K, V, Object>> invokeMap =
                    Collections.singletonMap(key, (EntryProcessor<K, V, Object>)entryProcessor);

                return tx.invokeAsync(ctx, invokeMap, args);
            }

            @Override public String toString() {
                return "invokeAsync [key=" + key + ", entryProcessor=" + entryProcessor + ']';
            }
        });

        IgniteFuture<GridCacheReturn<Map<K, EntryProcessorResult<T>>>> fut0 =
            (IgniteFuture<GridCacheReturn<Map<K, EntryProcessorResult<T>>>>)fut;

        return fut0.chain(new CX1<IgniteFuture<GridCacheReturn<Map<K, EntryProcessorResult<T>>>>, EntryProcessorResult<T>>() {
            @Override public EntryProcessorResult<T> applyx(IgniteFuture<GridCacheReturn<Map<K, EntryProcessorResult<T>>>> fut)
                throws IgniteCheckedException {
                GridCacheReturn<Map<K, EntryProcessorResult<T>>> ret = fut.get();

                Map<K, EntryProcessorResult<T>> resMap = ret.value();

                if (resMap != null) {
                    assert resMap.isEmpty() || resMap.size() == 1 : resMap.size();

                    return resMap.isEmpty() ? null : resMap.values().iterator().next();
                }

                return null;
            }
        });
    }

    /** {@inheritDoc} */
    @Override public <T> IgniteFuture<Map<K, EntryProcessorResult<T>>> invokeAllAsync(
        final Set<? extends K> keys,
        final EntryProcessor<K, V, T> entryProcessor,
        final Object... args) {
        A.notNull(keys, "keys", entryProcessor, "entryProcessor");

        if (keyCheck)
            validateCacheKeys(keys);

        ctx.denyOnLocalRead();

        IgniteFuture<?> fut = asyncOp(new AsyncInOp(keys) {
            @Override public IgniteFuture<GridCacheReturn<Map<K, EntryProcessorResult<T>>>> inOp(IgniteTxLocalAdapter<K, V> tx) {
                Map<? extends K, EntryProcessor<K, V, Object>> invokeMap = F.viewAsMap(keys, new C1<K, EntryProcessor<K, V, Object>>() {
                    @Override public EntryProcessor apply(K k) {
                        return entryProcessor;
                    }
                });

                return tx.invokeAsync(ctx, invokeMap, args);
            }

            @Override public String toString() {
                return "invokeAllAsync [keys=" + keys + ", entryProcessor=" + entryProcessor + ']';
            }
        });

        IgniteFuture<GridCacheReturn<Map<K, EntryProcessorResult<T>>>> fut0 =
            (IgniteFuture<GridCacheReturn<Map<K, EntryProcessorResult<T>>>>)fut;

        return fut0.chain(new CX1<IgniteFuture<GridCacheReturn<Map<K, EntryProcessorResult<T>>>>, Map<K, EntryProcessorResult<T>>>() {
            @Override public Map<K, EntryProcessorResult<T>> applyx(IgniteFuture<GridCacheReturn<Map<K, EntryProcessorResult<T>>>> fut)
                throws IgniteCheckedException {
                GridCacheReturn<Map<K, EntryProcessorResult<T>>> ret = fut.get();

                assert ret != null;

                return ret.value() != null ? ret.value() : Collections.<K, EntryProcessorResult<T>>emptyMap();
            }
        });
    }

    /** {@inheritDoc} */
    @Override public <T> IgniteFuture<Map<K, EntryProcessorResult<T>>> invokeAllAsync(
        final Map<? extends K, ? extends EntryProcessor<K, V, T>> map,
        final Object... args) {
        A.notNull(map, "map");

        if (keyCheck)
            validateCacheKeys(map.keySet());

        ctx.denyOnLocalRead();

        IgniteFuture<?> fut = asyncOp(new AsyncInOp(map.keySet()) {
            @Override public IgniteFuture<GridCacheReturn<Map<K, EntryProcessorResult<T>>>> inOp(IgniteTxLocalAdapter<K, V> tx) {
                return tx.invokeAsync(ctx, (Map<? extends K, ? extends EntryProcessor<K, V, Object>>)map, args);
            }

            @Override public String toString() {
                return "invokeAllAsync [map=" + map + ']';
            }
        });

        IgniteFuture<GridCacheReturn<Map<K, EntryProcessorResult<T>>>> fut0 =
            (IgniteFuture<GridCacheReturn<Map<K, EntryProcessorResult<T>>>>)fut;

        return fut0.chain(new CX1<IgniteFuture<GridCacheReturn<Map<K, EntryProcessorResult<T>>>>, Map<K, EntryProcessorResult<T>>>() {
            @Override public Map<K, EntryProcessorResult<T>> applyx(IgniteFuture<GridCacheReturn<Map<K, EntryProcessorResult<T>>>> fut)
                throws IgniteCheckedException {
                GridCacheReturn<Map<K, EntryProcessorResult<T>>> ret = fut.get();

                assert ret != null;

                return ret.value() != null ? ret.value() : Collections.<K, EntryProcessorResult<T>>emptyMap();
            }
        });
    }

    /** {@inheritDoc} */
    @Override public <T> Map<K, EntryProcessorResult<T>> invokeAll(
        final Map<? extends K, ? extends EntryProcessor<K, V, T>> map,
        final Object... args) throws IgniteCheckedException {
        A.notNull(map, "map");

        if (keyCheck)
            validateCacheKeys(map.keySet());

        ctx.denyOnLocalRead();

        return syncOp(new SyncOp<Map<K, EntryProcessorResult<T>>>(map.size() == 1) {
            @Nullable @Override public Map<K, EntryProcessorResult<T>> op(IgniteTxLocalAdapter tx)
                throws IgniteCheckedException {
                IgniteFuture<GridCacheReturn<Map<K, EntryProcessorResult<T>>>> fut = tx.invokeAsync(ctx, map, args);

                return fut.get().value();
            }
        });
    }

    /** {@inheritDoc} */
    @Override public IgniteFuture<Boolean> putxAsync(K key, V val,
        @Nullable IgnitePredicate<GridCacheEntry<K, V>>... filter) {
        return putxAsync(key, val, null, -1, filter);
    }

    /** {@inheritDoc} */
    @Override public IgniteFuture<Boolean> putxAsync(final K key, final V val,
        @Nullable final GridCacheEntryEx<K, V> entry, final long ttl,
        @Nullable final IgnitePredicate<GridCacheEntry<K, V>>... filter) {
        A.notNull(key, "key", val, "val");

        if (keyCheck)
            validateCacheKey(key);

        validateCacheValue(val);

        ctx.denyOnLocalRead();

        return asyncOp(new AsyncOp<Boolean>(key) {
            @Override public IgniteFuture<Boolean> op(IgniteTxLocalAdapter<K, V> tx) {
                return tx.putAllAsync(ctx, F.t(key, val), false, entry, ttl, filter).chain(
                    (IgniteClosure<IgniteFuture<GridCacheReturn<V>>, Boolean>)RET2FLAG);
            }

            @Override public String toString() {
                return "putxAsync [key=" + key + ", val=" + val + ", filter=" + Arrays.toString(filter) + ']';
            }
        });
    }

    /** {@inheritDoc} */
    @Nullable @Override public V putIfAbsent(final K key, final V val) throws IgniteCheckedException {
        A.notNull(key, "key", val, "val");

        if (keyCheck)
            validateCacheKey(key);

        validateCacheValue(val);

        ctx.denyOnLocalRead();

        return ctx.cloneOnFlag(syncOp(new SyncOp<V>(true) {
            @Override public V op(IgniteTxLocalAdapter<K, V> tx) throws IgniteCheckedException {
                return tx.putAllAsync(ctx, F.t(key, val), true, null, -1, ctx.noPeekArray()).get().value();
            }

            @Override public String toString() {
                return "putIfAbsent [key=" + key + ", val=" + val + ']';
            }
        }));
    }

    /** {@inheritDoc} */
    @Override public IgniteFuture<V> putIfAbsentAsync(final K key, final V val) {
        A.notNull(key, "key", val, "val");

        if (keyCheck)
            validateCacheKey(key);

        validateCacheValue(val);

        ctx.denyOnLocalRead();

        return ctx.wrapClone(asyncOp(new AsyncOp<V>(key) {
            @Override public IgniteFuture<V> op(IgniteTxLocalAdapter<K, V> tx) {
                return tx.putAllAsync(ctx, F.t(key, val), true, null, -1, ctx.noPeekArray())
                    .chain((IgniteClosure<IgniteFuture<GridCacheReturn<V>>, V>)RET2VAL);
            }

            @Override public String toString() {
                return "putIfAbsentAsync [key=" + key + ", val=" + val + ']';
            }
        }));
    }

    /** {@inheritDoc} */
    @Override public boolean putxIfAbsent(final K key, final V val) throws IgniteCheckedException {
        A.notNull(key, "key", val, "val");

        if (keyCheck)
            validateCacheKey(key);

        validateCacheValue(val);

        ctx.denyOnLocalRead();

        return syncOp(new SyncOp<Boolean>(true) {
            @Override public Boolean op(IgniteTxLocalAdapter<K, V> tx) throws IgniteCheckedException {
                return tx.putAllAsync(ctx, F.t(key, val), false, null, -1, ctx.noPeekArray()).get().success();
            }

            @Override public String toString() {
                return "putxIfAbsent [key=" + key + ", val=" + val + ']';
            }
        });
    }

    /** {@inheritDoc} */
    @Override public IgniteFuture<Boolean> putxIfAbsentAsync(final K key, final V val) {
        A.notNull(key, "key", val, "val");

        if (keyCheck)
            validateCacheKey(key);

        validateCacheValue(val);

        ctx.denyOnLocalRead();

        return asyncOp(new AsyncOp<Boolean>(key) {
            @Override public IgniteFuture<Boolean> op(IgniteTxLocalAdapter<K, V> tx) {
                return tx.putAllAsync(ctx, F.t(key, val), false, null, -1, ctx.noPeekArray()).chain(
                    (IgniteClosure<IgniteFuture<GridCacheReturn<V>>, Boolean>)RET2FLAG);
            }

            @Override public String toString() {
                return "putxIfAbsentAsync [key=" + key + ", val=" + val + ']';
            }
        });
    }

    /** {@inheritDoc} */
    @Nullable
    @Override public V replace(final K key, final V val) throws IgniteCheckedException {
        A.notNull(key, "key", val, "val");

        if (keyCheck)
            validateCacheKey(key);

        validateCacheValue(val);

        ctx.denyOnLocalRead();

        return ctx.cloneOnFlag(syncOp(new SyncOp<V>(true) {
            @Override public V op(IgniteTxLocalAdapter<K, V> tx) throws IgniteCheckedException {
                return tx.putAllAsync(ctx, F.t(key, val), true, null, -1, ctx.hasPeekArray()).get().value();
            }

            @Override public String toString() {
                return "replace [key=" + key + ", val=" + val + ']';
            }
        }));
    }

    /** {@inheritDoc} */
    @Override public IgniteFuture<V> replaceAsync(final K key, final V val) {
        A.notNull(key, "key", val, "val");

        if (keyCheck)
            validateCacheKey(key);

        validateCacheValue(val);

        ctx.denyOnLocalRead();

        return ctx.wrapClone(asyncOp(new AsyncOp<V>(key) {
            @Override public IgniteFuture<V> op(IgniteTxLocalAdapter<K, V> tx) {
                return tx.putAllAsync(ctx, F.t(key, val), true, null, -1, ctx.hasPeekArray()).chain(
                    (IgniteClosure<IgniteFuture<GridCacheReturn<V>>, V>)RET2VAL);
            }

            @Override public String toString() {
                return "replaceAsync [key=" + key + ", val=" + val + ']';
            }
        }));
    }

    /** {@inheritDoc} */
    @Override public boolean replacex(final K key, final V val) throws IgniteCheckedException {
        A.notNull(key, "key", val, "val");

        if (keyCheck)
            validateCacheKey(key);

        validateCacheValue(val);

        ctx.denyOnLocalRead();

        return syncOp(new SyncOp<Boolean>(true) {
            @Override public Boolean op(IgniteTxLocalAdapter<K, V> tx) throws IgniteCheckedException {
                return tx.putAllAsync(ctx, F.t(key, val), false, null, -1, ctx.hasPeekArray()).get().success();
            }

            @Override public String toString() {
                return "replacex [key=" + key + ", val=" + val + ']';
            }
        });
    }

    /** {@inheritDoc} */
    @Override public IgniteFuture<Boolean> replacexAsync(final K key, final V val) {
        A.notNull(key, "key", val, "val");

        if (keyCheck)
            validateCacheKey(key);

        validateCacheValue(val);

        ctx.denyOnLocalRead();

        return asyncOp(new AsyncOp<Boolean>(key) {
            @Override public IgniteFuture<Boolean> op(IgniteTxLocalAdapter<K, V> tx) {
                return tx.putAllAsync(ctx, F.t(key, val), false, null, -1, ctx.hasPeekArray()).chain(
                    (IgniteClosure<IgniteFuture<GridCacheReturn<V>>, Boolean>)RET2FLAG);
            }

            @Override public String toString() {
                return "replacexAsync [key=" + key + ", val=" + val + ']';
            }
        });
    }

    /** {@inheritDoc} */
    @Override public boolean replace(final K key, final V oldVal, final V newVal) throws IgniteCheckedException {
        A.notNull(key, "key", oldVal, "oldVal", newVal, "newVal");

        if (keyCheck)
            validateCacheKey(key);

        validateCacheValue(oldVal);

        validateCacheValue(newVal);

        ctx.denyOnLocalRead();

        return syncOp(new SyncOp<Boolean>(true) {
            @Override public Boolean op(IgniteTxLocalAdapter<K, V> tx) throws IgniteCheckedException {
                // Register before hiding in the filter.
                if (ctx.deploymentEnabled())
                    ctx.deploy().registerClass(oldVal);

                return tx.putAllAsync(ctx, F.t(key, newVal), false, null, -1, ctx.equalsPeekArray(oldVal)).get()
                    .success();
            }

            @Override public String toString() {
                return "replace [key=" + key + ", oldVal=" + oldVal + ", newVal=" + newVal + ']';
            }
        });
    }

    /** {@inheritDoc} */
    @Override public IgniteFuture<Boolean> replaceAsync(final K key, final V oldVal, final V newVal) {
        A.notNull(key, "key", oldVal, "oldVal", newVal, "newVal");

        if (keyCheck)
            validateCacheKey(key);

        validateCacheValue(oldVal);

        validateCacheValue(newVal);

        ctx.denyOnLocalRead();

        return asyncOp(new AsyncOp<Boolean>(key) {
            @Override public IgniteFuture<Boolean> op(IgniteTxLocalAdapter<K, V> tx) {
                // Register before hiding in the filter.
                if (ctx.deploymentEnabled()) {
                    try {
                        ctx.deploy().registerClass(oldVal);
                    }
                    catch (IgniteCheckedException e) {
                        return new GridFinishedFuture<>(ctx.kernalContext(), e);
                    }
                }

                return tx.putAllAsync(ctx, F.t(key, newVal), false, null, -1, ctx.equalsPeekArray(oldVal)).chain(
                    (IgniteClosure<IgniteFuture<GridCacheReturn<V>>, Boolean>)RET2FLAG);
            }

            @Override public String toString() {
                return "replaceAsync [key=" + key + ", oldVal=" + oldVal + ", newVal=" + newVal + ']';
            }
        });
    }

    /** {@inheritDoc} */
    @Override public void putAll(@Nullable final Map<? extends K, ? extends V> m,
        final IgnitePredicate<GridCacheEntry<K, V>>[] filter) throws IgniteCheckedException {
        if (F.isEmpty(m))
            return;

        if (keyCheck)
            validateCacheKeys(m.keySet());

        validateCacheValues(m.values());

        ctx.denyOnLocalRead();

        syncOp(new SyncInOp(m.size() == 1) {
            @Override public void inOp(IgniteTxLocalAdapter<K, V> tx) throws IgniteCheckedException {
                tx.putAllAsync(ctx, m, false, null, -1, filter).get();
            }

            @Override public String toString() {
                return "putAll [map=" + m + ", filter=" + Arrays.toString(filter) + ']';
            }
        });
    }

    /** {@inheritDoc} */
    @Override public IgniteFuture<?> putAllAsync(final Map<? extends K, ? extends V> m,
        @Nullable final IgnitePredicate<GridCacheEntry<K, V>>... filter) {
        if (F.isEmpty(m))
            return new GridFinishedFuture<Object>(ctx.kernalContext());

        if (keyCheck)
            validateCacheKeys(m.keySet());

        validateCacheValues(m.values());

        ctx.denyOnLocalRead();

        return asyncOp(new AsyncInOp(m.keySet()) {
            @Override public IgniteFuture<?> inOp(IgniteTxLocalAdapter<K, V> tx) {
                return tx.putAllAsync(ctx, m, false, null, -1, filter);
            }

            @Override public String toString() {
                return "putAllAsync [map=" + m + ", filter=" + Arrays.toString(filter) + ']';
            }
        });
    }

    /** {@inheritDoc} */
    @Nullable @Override public V remove(K key, IgnitePredicate<GridCacheEntry<K, V>>[] filter)
        throws IgniteCheckedException {
        return remove(key, null, filter);
    }

    /** {@inheritDoc} */
    @Override public V remove(final K key, @Nullable final GridCacheEntryEx<K, V> entry,
        @Nullable final IgnitePredicate<GridCacheEntry<K, V>>... filter) throws IgniteCheckedException {
        ctx.denyOnLocalRead();

        A.notNull(key, "key");

        if (keyCheck)
            validateCacheKey(key);

        return ctx.cloneOnFlag(syncOp(new SyncOp<V>(true) {
            @Override public V op(IgniteTxLocalAdapter<K, V> tx) throws IgniteCheckedException {
                V ret = tx.removeAllAsync(ctx, Collections.singletonList(key), entry, true, filter).get().value();

                if (ctx.config().getInterceptor() != null)
                    return (V)ctx.config().getInterceptor().onBeforeRemove(key, ret).get2();

                return ret;
            }

            @Override public String toString() {
                return "remove [key=" + key + ", filter=" + Arrays.toString(filter) + ']';
            }
        }));
    }

    /** {@inheritDoc} */
    @Override public IgniteFuture<V> removeAsync(K key, IgnitePredicate<GridCacheEntry<K, V>>... filter) {
        return removeAsync(key, null, filter);
    }

    /** {@inheritDoc} */
    @Override public IgniteFuture<V> removeAsync(final K key, @Nullable final GridCacheEntryEx<K, V> entry,
        @Nullable final IgnitePredicate<GridCacheEntry<K, V>>... filter) {
        ctx.denyOnLocalRead();

        A.notNull(key, "key");

        if (keyCheck)
            validateCacheKey(key);

        return ctx.wrapClone(asyncOp(new AsyncOp<V>(key) {
            @Override public IgniteFuture<V> op(IgniteTxLocalAdapter<K, V> tx) {
                // TODO should we invoke interceptor here?
                return tx.removeAllAsync(ctx, Collections.singletonList(key), null, true, filter)
                    .chain((IgniteClosure<IgniteFuture<GridCacheReturn<V>>, V>) RET2VAL);
            }

            @Override public String toString() {
                return "removeAsync [key=" + key + ", filter=" + Arrays.toString(filter) + ']';
            }
        }));
    }

    /** {@inheritDoc} */
    @Override public void removeAll(@Nullable final Collection<? extends K> keys,
        final IgnitePredicate<GridCacheEntry<K, V>>... filter) throws IgniteCheckedException {
        ctx.denyOnLocalRead();

        if (F.isEmpty(keys))
            return;

        if (keyCheck)
            validateCacheKeys(keys);

        Collection<K> pKeys = null;

        if (ctx.portableEnabled()) {
            pKeys = new ArrayList<>(keys.size());

            for (K key : keys)
                pKeys.add((K)ctx.marshalToPortable(key));
        }

        final Collection<K> pKeys0 = pKeys;

        syncOp(new SyncInOp(keys.size() == 1) {
            @Override public void inOp(IgniteTxLocalAdapter<K, V> tx) throws IgniteCheckedException {
                tx.removeAllAsync(ctx, pKeys0 != null ? pKeys0 : keys, null, false, filter).get();
            }

            @Override public String toString() {
                return "removeAll [keys=" + keys + ", filter=" + Arrays.toString(filter) + ']';
            }
        });
    }

    /** {@inheritDoc} */
    @Override public IgniteFuture<?> removeAllAsync(@Nullable final Collection<? extends K> keys,
        final IgnitePredicate<GridCacheEntry<K, V>>... filter) {
        if (F.isEmpty(keys))
            return new GridFinishedFuture<Object>(ctx.kernalContext());

        if (keyCheck)
            validateCacheKeys(keys);

        ctx.denyOnLocalRead();

        return asyncOp(new AsyncInOp(keys) {
            @Override public IgniteFuture<?> inOp(IgniteTxLocalAdapter<K, V> tx) {
                return tx.removeAllAsync(ctx, keys, null, false, filter);
            }

            @Override public String toString() {
                return "removeAllAsync [keys=" + keys + ", filter=" + Arrays.toString(filter) + ']';
            }
        });
    }

    /** {@inheritDoc} */
    @Override public boolean removex(final K key, final IgnitePredicate<GridCacheEntry<K, V>>... filter)
        throws IgniteCheckedException {
        return removex(key, null, filter);
    }

    /** {@inheritDoc} */
    @Override public boolean removex(final K key, @Nullable final GridCacheEntryEx<K, V> entry,
        @Nullable final IgnitePredicate<GridCacheEntry<K, V>>... filter) throws IgniteCheckedException {
        ctx.denyOnLocalRead();

        A.notNull(key, "key");

        if (keyCheck)
            validateCacheKey(key);

        return syncOp(new SyncOp<Boolean>(true) {
            @Override public Boolean op(IgniteTxLocalAdapter<K, V> tx) throws IgniteCheckedException {
                return tx.removeAllAsync(ctx, Collections.singletonList(key), entry, false, filter).get().success();
            }

            @Override public String toString() {
                return "removex [key=" + key + ", filter=" + Arrays.toString(filter) + ']';
            }
        });
    }

    /** {@inheritDoc} */
    @Override public IgniteFuture<Boolean> removexAsync(K key, IgnitePredicate<GridCacheEntry<K, V>>... filter) {
        return removexAsync(key, null, filter);
    }

    /** {@inheritDoc} */
    @Override public IgniteFuture<Boolean> removexAsync(final K key, @Nullable final GridCacheEntryEx<K, V> entry,
        @Nullable final IgnitePredicate<GridCacheEntry<K, V>>... filter) {
        ctx.denyOnLocalRead();

        A.notNull(key, "key");

        if (keyCheck)
            validateCacheKey(key);

        return asyncOp(new AsyncOp<Boolean>(key) {
            @Override public IgniteFuture<Boolean> op(IgniteTxLocalAdapter<K, V> tx) {
                return tx.removeAllAsync(ctx, Collections.singletonList(key), entry, false, filter).chain(
                    (IgniteClosure<IgniteFuture<GridCacheReturn<V>>, Boolean>)RET2FLAG);
            }

            @Override public String toString() {
                return "removeAsync [key=" + key + ", filter=" + Arrays.toString(filter) + ']';
            }
        });
    }

    /** {@inheritDoc} */
    @Override public GridCacheReturn<V> removex(final K key, final V val) throws IgniteCheckedException {
        ctx.denyOnLocalRead();

        A.notNull(key, "key", val, "val");

        if (keyCheck)
            validateCacheKey(key);

        return syncOp(new SyncOp<GridCacheReturn<V>>(true) {
            @Override public GridCacheReturn<V> op(IgniteTxLocalAdapter<K, V> tx) throws IgniteCheckedException {
                // Register before hiding in the filter.
                if (ctx.deploymentEnabled())
                    ctx.deploy().registerClass(val);

                return tx.removeAllAsync(ctx, Collections.singletonList(key), null, true,
                    ctx.vararg(F.<K, V>cacheContainsPeek(val))).get();
            }

            @Override public String toString() {
                return "remove [key=" + key + ", val=" + val + ']';
            }
        });
    }

    /** {@inheritDoc} */
    @Override public void removeAllDr(final Map<? extends K, GridCacheVersion> drMap) throws IgniteCheckedException {
        ctx.denyOnLocalRead();

        if (F.isEmpty(drMap))
            return;

        ctx.dr().onReceiveCacheEntriesReceived(drMap.size());

        syncOp(new SyncInOp(false) {
            @Override public void inOp(IgniteTxLocalAdapter<K, V> tx) throws IgniteCheckedException {
                tx.removeAllDrAsync(ctx, drMap).get();
            }

            @Override public String toString() {
                return "removeAllDr [drMap=" + drMap + ']';
            }
        });
    }

    /** {@inheritDoc} */
    @Override public IgniteFuture<?> removeAllDrAsync(final Map<? extends K, GridCacheVersion> drMap)
        throws IgniteCheckedException {
        ctx.denyOnLocalRead();

        if (F.isEmpty(drMap))
            return new GridFinishedFuture<Object>(ctx.kernalContext());

        ctx.dr().onReceiveCacheEntriesReceived(drMap.size());

        return asyncOp(new AsyncInOp(drMap.keySet()) {
            @Override public IgniteFuture<?> inOp(IgniteTxLocalAdapter<K, V> tx) {
                return tx.removeAllDrAsync(ctx, drMap);
            }

            @Override public String toString() {
                return "removeAllDrASync [drMap=" + drMap + ']';
            }
        });
    }

    /** {@inheritDoc} */
    @Override public GridCacheReturn<V> replacex(final K key, final V oldVal, final V newVal) throws IgniteCheckedException {
        A.notNull(key, "key", oldVal, "oldVal", newVal, "newVal");

        if (keyCheck)
            validateCacheKey(key);

        ctx.denyOnLocalRead();

        return syncOp(new SyncOp<GridCacheReturn<V>>(true) {
            @Override public GridCacheReturn<V> op(IgniteTxLocalAdapter<K, V> tx) throws IgniteCheckedException {
                // Register before hiding in the filter.
                if (ctx.deploymentEnabled())
                    ctx.deploy().registerClass(oldVal);

                return tx.putAllAsync(ctx, F.t(key, newVal), true, null, -1, ctx.equalsPeekArray(oldVal)).get();
            }

            @Override public String toString() {
                return "replace [key=" + key + ", oldVal=" + oldVal + ", newVal=" + newVal + ']';
            }
        });
    }

    /** {@inheritDoc} */
    @Override public IgniteFuture<GridCacheReturn<V>> removexAsync(final K key, final V val) {
        ctx.denyOnLocalRead();

        A.notNull(key, "key", val, "val");

        if (keyCheck)
            validateCacheKey(key);

        return asyncOp(new AsyncOp<GridCacheReturn<V>>(key) {
            @Override public IgniteFuture<GridCacheReturn<V>> op(IgniteTxLocalAdapter<K, V> tx) {
                // Register before hiding in the filter.
                try {
                    if (ctx.deploymentEnabled())
                        ctx.deploy().registerClass(val);
                }
                catch (IgniteCheckedException e) {
                    return new GridFinishedFuture<>(ctx.kernalContext(), e);
                }

                return tx.removeAllAsync(ctx, Collections.singletonList(key), null, true,
                    ctx.vararg(F.<K, V>cacheContainsPeek(val)));
            }

            @Override public String toString() {
                return "removeAsync [key=" + key + ", val=" + val + ']';
            }
        });
    }

    /** {@inheritDoc} */
    @Override public IgniteFuture<GridCacheReturn<V>> replacexAsync(final K key, final V oldVal, final V newVal) {
        A.notNull(key, "key", oldVal, "oldVal", newVal, "newVal");

        if (keyCheck)
            validateCacheKey(key);

        ctx.denyOnLocalRead();

        return asyncOp(new AsyncOp<GridCacheReturn<V>>(key) {
            @Override public IgniteFuture<GridCacheReturn<V>> op(IgniteTxLocalAdapter<K, V> tx) {
                // Register before hiding in the filter.
                try {
                    if (ctx.deploymentEnabled())
                        ctx.deploy().registerClass(oldVal);
                }
                catch (IgniteCheckedException e) {
                    return new GridFinishedFuture<>(ctx.kernalContext(), e);
                }

                return tx.putAllAsync(ctx, F.t(key, newVal), true, null, -1, ctx.equalsPeekArray(oldVal));
            }

            @Override public String toString() {
                return "replaceAsync [key=" + key + ", oldVal=" + oldVal + ", newVal=" + newVal + ']';
            }
        });
    }

    /** {@inheritDoc} */
    @Override public boolean remove(final K key, final V val) throws IgniteCheckedException {
        ctx.denyOnLocalRead();

        A.notNull(key, "key", val, "val");

        if (keyCheck)
            validateCacheKey(key);

        validateCacheValue(val);

        return syncOp(new SyncOp<Boolean>(true) {
            @Override public Boolean op(IgniteTxLocalAdapter<K, V> tx) throws IgniteCheckedException {
                // Register before hiding in the filter.
                if (ctx.deploymentEnabled())
                    ctx.deploy().registerClass(val);

                K key0 = key;

                if (ctx.portableEnabled())
                    key0 = (K)ctx.marshalToPortable(key);

                return tx.removeAllAsync(ctx, Collections.singletonList(key0), null, false,
                    ctx.vararg(F.<K, V>cacheContainsPeek(val))).get().success();
            }

            @Override public String toString() {
                return "remove [key=" + key + ", val=" + val + ']';
            }
        });
    }

    /** {@inheritDoc} */
    @Override public IgniteFuture<Boolean> removeAsync(final K key, final V val) {
        ctx.denyOnLocalRead();

        A.notNull(key, "key", val, "val");

        if (keyCheck)
            validateCacheKey(key);

        validateCacheValue(val);

        return asyncOp(new AsyncOp<Boolean>(key) {
            @Override public IgniteFuture<Boolean> op(IgniteTxLocalAdapter<K, V> tx) {
                // Register before hiding in the filter.
                if (ctx.deploymentEnabled()) {
                    try {
                        ctx.deploy().registerClass(val);
                    }
                    catch (IgniteCheckedException e) {
                        return new GridFinishedFuture<>(ctx.kernalContext(), e);
                    }
                }

                K key0 = key;

                if (ctx.portableEnabled()) {
                    try {
                        key0 = (K)ctx.marshalToPortable(key);
                    }
                    catch (PortableException e) {
                        return new GridFinishedFuture<>(ctx.kernalContext(), e);
                    }
                }

                return tx.removeAllAsync(ctx, Collections.singletonList(key0), null, false,
                    ctx.vararg(F.<K, V>cacheContainsPeek(val))).chain(
                    (IgniteClosure<IgniteFuture<GridCacheReturn<V>>, Boolean>)RET2FLAG);
            }

            @Override public String toString() {
                return "removeAsync [key=" + key + ", val=" + val + ']';
            }
        });
    }

    /** {@inheritDoc} */
    @Override public void removeAll(IgnitePredicate<GridCacheEntry<K, V>>... filter) throws IgniteCheckedException {
        ctx.denyOnLocalRead();

        if (F.isEmptyOrNulls(filter))
            filter = ctx.trueArray();

        final IgnitePredicate<GridCacheEntry<K, V>>[] p = filter;

        syncOp(new SyncInOp(false) {
            @Override public void inOp(IgniteTxLocalAdapter<K, V> tx) throws IgniteCheckedException {
                tx.removeAllAsync(ctx, keySet(p), null, false, null).get();
            }

            @Override public String toString() {
                return "removeAll [filter=" + Arrays.toString(p) + ']';
            }
        });
    }

    /** {@inheritDoc} */
    @Override public IgniteFuture<?> removeAllAsync(final IgnitePredicate<GridCacheEntry<K, V>>... filter) {
        ctx.denyOnLocalRead();

        final Set<? extends K> keys = keySet(filter);

        return asyncOp(new AsyncInOp(keys) {
            @Override public IgniteFuture<?> inOp(IgniteTxLocalAdapter<K, V> tx) {
                return tx.removeAllAsync(ctx, keys, null, false, null);
            }

            @Override public String toString() {
                return "removeAllAsync [filter=" + Arrays.toString(filter) + ']';
            }
        });
    }

    /** {@inheritDoc} */
    @Override public GridCacheMetrics metrics() {
        return GridCacheMetricsAdapter.copyOf(metrics);
    }

    /**
     * @return Metrics.
     */
    public GridCacheMetricsAdapter metrics0() {
        return metrics;
    }

    /** {@inheritDoc} */
    @Nullable @Override public IgniteTx tx() {
        IgniteTxAdapter<K, V> tx = ctx.tm().threadLocalTx();

        return tx == null ? null : new IgniteTxProxyImpl<>(tx, ctx.shared(), false);
    }

    /** {@inheritDoc} */
    @Override public boolean lock(K key, long timeout,
        @Nullable IgnitePredicate<GridCacheEntry<K, V>>... filter) throws IgniteCheckedException {
        A.notNull(key, "key");

        return lockAll(Collections.singletonList(key), timeout, filter);
    }

    /** {@inheritDoc} */
    @Override public boolean lockAll(@Nullable Collection<? extends K> keys, long timeout,
        @Nullable IgnitePredicate<GridCacheEntry<K, V>>... filter) throws IgniteCheckedException {
        if (F.isEmpty(keys))
            return true;

        if (keyCheck)
            validateCacheKeys(keys);

        return lockAllAsync(keys, timeout, filter).get();
    }

    /** {@inheritDoc} */
    @Override public IgniteFuture<Boolean> lockAsync(K key, long timeout,
        @Nullable IgnitePredicate<GridCacheEntry<K, V>>... filter) {
        A.notNull(key, "key");

        if (keyCheck)
            validateCacheKey(key);

        return lockAllAsync(Collections.singletonList(key), timeout, filter);
    }

    /** {@inheritDoc} */
    @Override public void unlock(K key, IgnitePredicate<GridCacheEntry<K, V>>... filter)
        throws IgniteCheckedException {
        A.notNull(key, "key");

        if (keyCheck)
            validateCacheKey(key);

        unlockAll(Collections.singletonList(key), filter);
    }

    /** {@inheritDoc} */
    @Override public boolean isLocked(K key) {
        A.notNull(key, "key");

        if (keyCheck)
            validateCacheKey(key);

        while (true) {
            try {
                GridCacheEntryEx<K, V> entry = peekEx(key);

                return entry != null && entry.lockedByAny();
            }
            catch (GridCacheEntryRemovedException ignore) {
                // No-op.
            }
        }
    }

    /** {@inheritDoc} */
    @Override public boolean isLockedByThread(K key) {
        A.notNull(key, "key");

        if (keyCheck)
            validateCacheKey(key);

        GridCacheEntryEx<K, V> entry = peekEx(key);

        return entry != null && entry.wrap(false).isLockedByThread();
    }

    /** {@inheritDoc} */
    @Override public IgniteTx txStart() throws IllegalStateException {
        TransactionsConfiguration cfg = ctx.gridConfig().getTransactionsConfiguration();

        return txStart(cfg.getDefaultTxConcurrency(), cfg.getDefaultTxIsolation());
    }

    /** {@inheritDoc} */
    @Override public IgniteTx txStart(IgniteTxConcurrency concurrency, IgniteTxIsolation isolation) {
        A.notNull(concurrency, "concurrency");
        A.notNull(isolation, "isolation");

        TransactionsConfiguration cfg = ctx.gridConfig().getTransactionsConfiguration();

        return txStart(
            concurrency,
            isolation,
            cfg.getDefaultTxTimeout(),
            0
        );
    }

    /** {@inheritDoc} */
    @Override public IgniteTx txStart(IgniteTxConcurrency concurrency,
        IgniteTxIsolation isolation, long timeout, int txSize) throws IllegalStateException {
        IgniteTransactionsEx txs = ctx.kernalContext().cache().transactions();

        return ctx.system() ?
            txs.txStartSystem(concurrency, isolation, timeout, txSize) :
            txs.txStart(concurrency, isolation, timeout, txSize);
    }

    /** {@inheritDoc} */
    @Override public IgniteTx txStartAffinity(Object affinityKey, IgniteTxConcurrency concurrency,
        IgniteTxIsolation isolation, long timeout, int txSize) throws IllegalStateException, IgniteCheckedException {
        return ctx.kernalContext().cache().transactions().txStartAffinity(name(), affinityKey, concurrency, isolation,
            timeout, txSize);
    }

    /** {@inheritDoc} */
    @Override public IgniteTx txStartPartition(int partId, IgniteTxConcurrency concurrency,
        IgniteTxIsolation isolation, long timeout, int txSize) throws IllegalStateException, IgniteCheckedException {
        return ctx.kernalContext().cache().transactions().txStartPartition(name(), partId, concurrency, isolation,
            timeout, txSize);
    }

    /** {@inheritDoc} */
    @Override public long overflowSize() throws IgniteCheckedException {
        return ctx.swap().swapSize();
    }

    /** {@inheritDoc} */
    @Override public ConcurrentMap<K, V> toMap() {
        return new GridCacheMapAdapter<>(this);
    }

    /**
     * Checks if cache is working in JTA transaction and enlist cache as XAResource if necessary.
     *
     * @throws IgniteCheckedException In case of error.
     */
    protected void checkJta() throws IgniteCheckedException {
        ctx.jta().checkJta();
    }

    /** {@inheritDoc} */
    @Override public void txSynchronize(IgniteTxSynchronization syncs) {
        ctx.tm().addSynchronizations(syncs);
    }

    /** {@inheritDoc} */
    @Override public void txUnsynchronize(IgniteTxSynchronization syncs) {
        ctx.tm().removeSynchronizations(syncs);
    }

    /** {@inheritDoc} */
    @Override public Collection<IgniteTxSynchronization> txSynchronizations() {
        return ctx.tm().synchronizations();
    }

    /** {@inheritDoc} */
    @Override public void loadCache(final IgniteBiPredicate<K, V> p, final long ttl, Object[] args) throws IgniteCheckedException {
        final boolean replicate = ctx.isDrEnabled();
        final long topVer = ctx.affinity().affinityTopologyVersion();

        if (ctx.store().isLocalStore()) {
            try (final IgniteDataLoader<K, V> ldr = ctx.kernalContext().<K, V>dataLoad().dataLoader(ctx.namex(), false)) {
                ldr.updater(new GridDrDataLoadCacheUpdater<K, V>());

                final Collection<Map.Entry<K, V>> col = new ArrayList<>(ldr.perNodeBufferSize());

                ctx.store().loadCache(new CIX3<K, V, GridCacheVersion>() {
                    @Override public void applyx(K key, V val, GridCacheVersion ver) throws IgniteCheckedException {
                        assert ver != null;

                        if (p != null && !p.apply(key, val))
                            return;

                        if (ctx.portableEnabled()) {
                            key = (K)ctx.marshalToPortable(key);
                            val = (V)ctx.marshalToPortable(val);
                        }

                        GridVersionedEntry<K,V> e = new GridRawVersionedEntry<>(key, null, val, null, ttl, 0, ver);

                        e.marshal(ctx.marshaller());

                        col.add(e);

                        if (col.size() == ldr.perNodeBufferSize()) {
                            ldr.addData(col);

                            col.clear();
                        }
                    }
                }, args);

                if (!col.isEmpty())
                    ldr.addData(col);
            }
        }
        else {
            // Version for all loaded entries.
            final GridCacheVersion ver0 = ctx.versions().nextForLoad();

            ctx.store().loadCache(new CIX3<K, V, GridCacheVersion>() {
                @Override public void applyx(K key, V val, @Nullable GridCacheVersion ver)
                    throws PortableException {
                    assert ver == null;

                    if (p != null && !p.apply(key, val))
                        return;

                    if (ctx.portableEnabled()) {
                        key = (K)ctx.marshalToPortable(key);
                        val = (V)ctx.marshalToPortable(val);
                    }

                    GridCacheEntryEx<K, V> entry = entryEx(key, false);

                    try {
                        entry.initialValue(val, null, ver0, ttl, -1, false, topVer, replicate ? DR_LOAD : DR_NONE);
                    }
                    catch (IgniteCheckedException e) {
                        throw new IgniteException("Failed to put cache value: " + entry, e);
                    }
                    catch (GridCacheEntryRemovedException ignore) {
                        if (log.isDebugEnabled())
                            log.debug("Got removed entry during loadCache (will ignore): " + entry);
                    }
                    finally {
                        ctx.evicts().touch(entry, topVer);
                    }

                    CU.unwindEvicts(ctx);
                }
            }, args);
        }
    }

    /** {@inheritDoc} */
    @Override public IgniteFuture<?> loadCacheAsync(final IgniteBiPredicate<K, V> p, final long ttl, final Object[] args) {
        return ctx.closures().callLocalSafe(
            ctx.projectSafe(new Callable<Object>() {
                @Nullable
                @Override public Object call() throws IgniteCheckedException {
                    loadCache(p, ttl, args);

                    return null;
                }
            }), true);
    }

    /** {@inheritDoc} */
    @Nullable @Override public GridCacheEntry<K, V> randomEntry() {
        GridCacheMapEntry<K, V> e = map.randomEntry();

        return e == null || e.obsolete() ? null : e.wrap(true);
    }

    /** {@inheritDoc} */
    @Override public int size() {
        return map.publicSize();
    }

    /** {@inheritDoc} */
    @Override public int globalSize() throws IgniteCheckedException {
        return globalSize(false);
    }

    /** {@inheritDoc} */
    @Override public int nearSize() {
        return 0;
    }

    /** {@inheritDoc} */
    @Override public int primarySize() {
        return map.publicSize();
    }

    /** {@inheritDoc} */
    @Override public int globalPrimarySize() throws IgniteCheckedException {
        return globalSize(true);
    }

    /** {@inheritDoc} */
    @Override public String toString() {
        return S.toString(GridCacheAdapter.class, this, "name", name(), "size", size());
    }

    /** {@inheritDoc} */
    @Override public Iterator<GridCacheEntry<K, V>> iterator() {
        return entrySet().iterator();
    }

    /** {@inheritDoc} */
    @Nullable @Override public V promote(K key) throws IgniteCheckedException {
        return promote(key, true);
    }

    /**
     * @param key Key.
     * @param deserializePortable Deserialize portable flag.
     * @return Value.
     * @throws IgniteCheckedException If failed.
     */
    @SuppressWarnings("IfMayBeConditional")
    @Nullable public V promote(K key, boolean deserializePortable) throws IgniteCheckedException {
        ctx.denyOnFlags(F.asList(READ, SKIP_SWAP));

        A.notNull(key, "key");

        if (keyCheck)
            validateCacheKey(key);

        GridCacheSwapEntry<V> unswapped = ctx.swap().readAndRemove(key);

        if (unswapped == null)
            return null;

        GridCacheEntryEx<K, V> entry = entryEx(key);

        try {
            if (!entry.initialValue(key, unswapped))
                return null;
        }
        catch (GridCacheEntryRemovedException ignored) {
            if (log.isDebugEnabled())
                log.debug("Entry has been concurrently removed.");

            return null;
        }

        V val = unswapped.value();

        if (ctx.portableEnabled())
            return (V)ctx.unwrapPortableIfNeeded(val, !deserializePortable);
        else
            return ctx.cloneOnFlag(val);
    }

    /** {@inheritDoc} */
    @Override public void promoteAll(@Nullable Collection<? extends K> keys) throws IgniteCheckedException {
        ctx.denyOnFlags(F.asList(READ, SKIP_SWAP));

        if (F.isEmpty(keys))
            return;

        if (keyCheck)
            validateCacheKeys(keys);

        Collection<K> unswap = new ArrayList<>(keys.size());

        for (K key : keys) {
            // Do not look up in swap for existing entries.
            GridCacheEntryEx<K, V> entry = peekEx(key);

            try {
                if (entry == null || entry.obsolete() || entry.isNewLocked())
                    unswap.add(key);
            }
            catch (GridCacheEntryRemovedException ignored) {
                // No-op.
            }
        }

        Collection<GridCacheBatchSwapEntry<K, V>> swapped = ctx.swap().readAndRemove(unswap);

        for (GridCacheBatchSwapEntry<K, V> swapEntry : swapped) {
            K key = swapEntry.key();

            GridCacheEntryEx<K, V> entry = entryEx(key);

            try {
                entry.initialValue(key, swapEntry);
            }
            catch (GridCacheEntryRemovedException ignored) {
                if (log.isDebugEnabled())
                    log.debug("Entry has been concurrently removed.");
            }
        }
    }

    /** {@inheritDoc} */
    @Override public Iterator<Map.Entry<K, V>> swapIterator() throws IgniteCheckedException {
        ctx.denyOnFlags(F.asList(SKIP_SWAP));

        return ctx.swap().lazySwapIterator();
    }

    /** {@inheritDoc} */
    @Override public Iterator<Map.Entry<K, V>> offHeapIterator() throws IgniteCheckedException {
        return ctx.swap().lazyOffHeapIterator();
    }

    /** {@inheritDoc} */
    @Override public long offHeapEntriesCount() {
        return ctx.swap().offHeapEntriesCount();
    }

    /** {@inheritDoc} */
    @Override public long offHeapAllocatedSize() {
        return ctx.swap().offHeapAllocatedSize();
    }

    /** {@inheritDoc} */
    @Override public long swapSize() throws IgniteCheckedException {
        return ctx.swap().swapSize();
    }

    /** {@inheritDoc} */
    @Override public long swapKeys() throws IgniteCheckedException {
        return ctx.swap().swapKeys();
    }

    /**
     * Asynchronously commits transaction after all previous asynchronous operations are completed.
     *
     * @param tx Transaction to commit.
     * @return Transaction commit future.
     */
    @SuppressWarnings("unchecked")
    public IgniteFuture<IgniteTx> commitTxAsync(final IgniteTxEx tx) {
        FutureHolder holder = lastFut.get();

        holder.lock();

        try {
            IgniteFuture fut = holder.future();

            if (fut != null && !fut.isDone()) {
                IgniteFuture<IgniteTx> f = new GridEmbeddedFuture<>(fut,
                    new C2<Object, Exception, IgniteFuture<IgniteTx>>() {
                        @Override public IgniteFuture<IgniteTx> apply(Object o, Exception e) {
                            return tx.commitAsync();
                        }
                    }, ctx.kernalContext());

                saveFuture(holder, f);

                return f;
            }

            IgniteFuture<IgniteTx> f = tx.commitAsync();

            saveFuture(holder, f);

            ctx.tm().txContextReset();

            return f;
        }
        finally {
            holder.unlock();
        }
    }

    /**
     * Synchronously commits transaction after all previous asynchronous operations are completed.
     *
     * @param tx Transaction to commit.
     * @throws IgniteCheckedException If commit failed.
     */
    void commitTx(IgniteTx tx) throws IgniteCheckedException {
        awaitLastFut();

        tx.commit();
    }

    /**
     * Synchronously rolls back transaction after all previous asynchronous operations are completed.
     *
     * @param tx Transaction to commit.
     * @throws IgniteCheckedException If commit failed.
     */
    void rollbackTx(IgniteTx tx) throws IgniteCheckedException {
        awaitLastFut();

        tx.rollback();
    }

    /**
     * Synchronously ends transaction after all previous asynchronous operations are completed.
     *
     * @param tx Transaction to commit.
     * @throws IgniteCheckedException If commit failed.
     */
    void endTx(IgniteTx tx) throws IgniteCheckedException {
        awaitLastFut();

        tx.close();
    }

    /**
     * Awaits for previous async operation to be completed.
     */
    @SuppressWarnings("unchecked")
    public void awaitLastFut() {
        FutureHolder holder = lastFut.get();

        IgniteFuture fut = holder.future();

        if (fut != null && !fut.isDone()) {
            try {
                // Ignore any exception from previous async operation as it should be handled by user.
                fut.get();
            }
            catch (IgniteCheckedException ignored) {
                // No-op.
            }
        }
    }

    /**
     * Gets cache global size (with or without backups).
     *
     * @param primaryOnly {@code True} if only primary sizes should be included.
     * @return Global size.
     * @throws IgniteCheckedException If internal task execution failed.
     */
    private int globalSize(boolean primaryOnly) throws IgniteCheckedException {
        try {
            // Send job to remote nodes only.
            Collection<ClusterNode> nodes = ctx.grid().forCache(name()).forRemotes().nodes();

            IgniteFuture<Collection<Integer>> fut = null;

            if (!nodes.isEmpty()) {
                ctx.kernalContext().task().setThreadContext(TC_TIMEOUT, gridCfg.getNetworkTimeout());

                fut = ctx.closures().broadcastNoFailover(new GlobalSizeCallable(name(), primaryOnly), null, nodes);
            }

            // Get local value.
            int globalSize = primaryOnly ? primarySize() : size();

            if (fut != null) {
                for (Integer i : fut.get())
                    globalSize += i;
            }

            return globalSize;
        }
        catch (ClusterGroupEmptyException ignore) {
            if (log.isDebugEnabled())
                log.debug("All remote nodes left while cache clear [cacheName=" + name() + "]");

            return primaryOnly ? primarySize() : size();
        }
        catch (ComputeTaskTimeoutException e) {
            U.warn(log, "Timed out waiting for remote nodes to finish cache clear (consider increasing " +
                "'networkTimeout' configuration property) [cacheName=" + name() + "]");

            throw e;
        }
    }

    /**
     * @param op Cache operation.
     * @param <T> Return type.
     * @return Operation result.
     * @throws IgniteCheckedException If operation failed.
     */
    @SuppressWarnings({"TypeMayBeWeakened", "ErrorNotRethrown", "AssignmentToCatchBlockParameter"})
    @Nullable private <T> T syncOp(SyncOp<T> op) throws IgniteCheckedException {
        checkJta();

        awaitLastFut();

        IgniteTxLocalAdapter<K, V> tx = ctx.tm().threadLocalTx();

        if (tx == null || tx.implicit()) {
            TransactionsConfiguration tCfg = ctx.gridConfig().getTransactionsConfiguration();

            tx = ctx.tm().newTx(
                true,
                op.single(),
                ctx.system(),
                PESSIMISTIC,
                READ_COMMITTED,
                tCfg.getDefaultTxTimeout(),
                ctx.hasFlag(INVALIDATE),
                !ctx.hasFlag(SKIP_STORE),
                0,
                /** group lock keys */null,
                /** partition lock */false
            );

            if (ctx.hasFlag(SYNC_COMMIT))
                tx.syncCommit(true);

            assert tx != null;

            try {
                T t = op.op(tx);

                assert tx.done() : "Transaction is not done: " + tx;

                return t;
            }
            catch (GridInterruptedException | IgniteTxHeuristicException | IgniteTxRollbackException e) {
                throw e;
            }
            catch (IgniteCheckedException e) {
                try {
                    tx.rollback();

                    e = new IgniteTxRollbackException("Transaction has been rolled back: " +
                        tx.xid(), e);
                }
                catch (IgniteCheckedException | AssertionError | RuntimeException e1) {
                    U.error(log, "Failed to rollback transaction (cache may contain stale locks): " + tx, e1);

                    U.addLastCause(e, e1, log);
                }

                throw e;
            }
            finally {
                ctx.tm().txContextReset();

                if (ctx.isNear())
                    ctx.near().dht().context().tm().txContextReset();
            }
        }
        else
            return op.op(tx);
    }

    /**
     * @param op Cache operation.
     * @param <T> Return type.
     * @return Future.
     */
    @SuppressWarnings("unchecked")
    private <T> IgniteFuture<T> asyncOp(final AsyncOp<T> op) {
        try {
            checkJta();
        }
        catch (IgniteCheckedException e) {
            return new GridFinishedFuture<>(ctx.kernalContext(), e);
        }

        if (log.isDebugEnabled())
            log.debug("Performing async op: " + op);

        IgniteTxLocalAdapter<K, V> tx = ctx.tm().threadLocalTx();

        if (tx == null || tx.implicit()) {
            tx = ctx.tm().newTx(
                true,
                op.single(),
                ctx.system(),
                PESSIMISTIC,
                READ_COMMITTED,
                ctx.kernalContext().config().getTransactionsConfiguration().getDefaultTxTimeout(),
                ctx.hasFlag(INVALIDATE),
                !ctx.hasFlag(SKIP_STORE),
                0,
                null,
                false);

            if (ctx.hasFlag(SYNC_COMMIT))
                tx.syncCommit(true);
        }

        return asyncOp(tx, op);
    }

    /**
     * @param tx Transaction.
     * @param op Cache operation.
     * @param <T> Return type.
     * @return Future.
     */
    @SuppressWarnings("unchecked")
    protected <T> IgniteFuture<T> asyncOp(IgniteTxLocalAdapter<K, V> tx, final AsyncOp<T> op) {
        IgniteFuture<T> fail = asyncOpAcquire();

        if (fail != null)
            return fail;

        FutureHolder holder = lastFut.get();

        holder.lock();

        try {
            IgniteFuture fut = holder.future();

            if (fut != null && !fut.isDone()) {
                final IgniteTxLocalAdapter<K, V> tx0 = tx;

                IgniteFuture<T> f = new GridEmbeddedFuture<>(fut,
                    new C2<T, Exception, IgniteFuture<T>>() {
                        @Override public IgniteFuture<T> apply(T t, Exception e) {
                            return op.op(tx0);
                        }
                    }, ctx.kernalContext());

                saveFuture(holder, f);

                return f;
            }

            IgniteFuture<T> f = op.op(tx);

            saveFuture(holder, f);

            if (tx.implicit())
                ctx.tm().txContextReset();

            return f;
        }
        finally {
            holder.unlock();
        }
    }

    /**
     * Saves future in thread local holder and adds listener
     * that will clear holder when future is finished.
     *
     * @param holder Future holder.
     * @param fut Future to save.
     */
    protected void saveFuture(final FutureHolder holder, IgniteFuture<?> fut) {
        assert holder != null;
        assert fut != null;
        assert holder.holdsLock();

        holder.future(fut);

        if (fut.isDone()) {
            holder.future(null);

            asyncOpRelease();
        }
        else {
            fut.listenAsync(new CI1<IgniteFuture<?>>() {
                @Override public void apply(IgniteFuture<?> f) {
                    asyncOpRelease();

                    if (!holder.tryLock())
                        return;

                    try {
                        if (holder.future() == f)
                            holder.future(null);
                    }
                    finally {
                        holder.unlock();
                    }
                }
            });
        }
    }

    /**
     * Tries to acquire asynchronous operations permit, if limited.
     *
     * @return Failed future if waiting was interrupted.
     */
    @Nullable protected <T> IgniteFuture<T> asyncOpAcquire() {
        try {
            if (asyncOpsSem != null)
                asyncOpsSem.acquire();

            return null;
        }
        catch (InterruptedException e) {
            Thread.currentThread().interrupt();

            return new GridFinishedFutureEx<>(new GridInterruptedException("Failed to wait for asynchronous " +
                "operation permit (thread got interrupted).", e));
        }
    }

    /**
     * Releases asynchronous operations permit, if limited.
     */
    protected void asyncOpRelease() {
        if (asyncOpsSem != null)
            asyncOpsSem.release();
    }

    /** {@inheritDoc} */
    @Override public void writeExternal(ObjectOutput out) throws IOException {
        U.writeString(out, ctx.gridName());
        U.writeString(out, ctx.namex());
    }

    /** {@inheritDoc} */
    @SuppressWarnings({"MismatchedQueryAndUpdateOfCollection"})
    @Override public void readExternal(ObjectInput in) throws IOException, ClassNotFoundException {
        IgniteBiTuple<String, String> t = stash.get();

        t.set1(U.readString(in));
        t.set2(U.readString(in));
    }

    /**
     * Reconstructs object on unmarshalling.
     *
     * @return Reconstructed object.
     * @throws ObjectStreamException Thrown in case of unmarshalling error.
     */
    protected Object readResolve() throws ObjectStreamException {
        try {
            IgniteBiTuple<String, String> t = stash.get();

            return GridGainEx.gridx(t.get1()).cachex(t.get2());
        }
        catch (IllegalStateException e) {
            throw U.withCause(new InvalidObjectException(e.getMessage()), e);
        }
        finally {
            stash.remove();
        }
    }

    /** {@inheritDoc} */
    @Override public void resetMetrics() {
        metrics = new GridCacheMetricsAdapter();
    }

    /** {@inheritDoc} */
    @Override public IgniteFuture<?> forceRepartition() {
        ctx.preloader().forcePreload();

        return ctx.preloader().syncFuture();
    }

    /** {@inheritDoc} */
    @Override public boolean isGgfsDataCache() {
        return ggfsDataCache;
    }

    /** {@inheritDoc} */
    @Override public long ggfsDataSpaceUsed() {
        assert ggfsDataCache;

        return ggfsDataCacheSize.longValue();
    }

    /** {@inheritDoc} */
    @Override public long ggfsDataSpaceMax() {
        return ggfsDataSpaceMax;
    }

    /** {@inheritDoc} */
    @Override public boolean isMongoDataCache() {
        return mongoDataCache;
    }

    /** {@inheritDoc} */
    @Override public boolean isMongoMetaCache() {
        return mongoMetaCache;
    }

    /**
     * Callback invoked when data is added to GGFS cache.
     *
     * @param delta Size delta.
     */
    public void onGgfsDataSizeChanged(long delta) {
        assert ggfsDataCache;

        ggfsDataCacheSize.add(delta);
    }

    /**
     * @param keys Keys.
     * @param filter Filters to evaluate.
     */
    public void clearAll0(Collection<? extends K> keys,
        @Nullable IgnitePredicate<GridCacheEntry<K, V>>... filter) {
        ctx.denyOnFlag(READ);
        ctx.checkSecurity(GridSecurityPermission.CACHE_REMOVE);

        if (F.isEmpty(keys))
            return;

        if (keyCheck)
            validateCacheKeys(keys);

        GridCacheVersion obsoleteVer = ctx.versions().next();

        for (K k : keys)
            clear(obsoleteVer, k, filter);
    }

    /**
     * @param key Key.
     * @param filter Filters to evaluate.
     * @return {@code True} if cleared.
     */
    public boolean clear0(K key, @Nullable IgnitePredicate<GridCacheEntry<K, V>>... filter) {
        A.notNull(key, "key");

        if (keyCheck)
            validateCacheKey(key);

        ctx.denyOnFlag(READ);
        ctx.checkSecurity(GridSecurityPermission.CACHE_REMOVE);

        return clear(ctx.versions().next(), key, filter);
    }

    /**
     * @param key Key.
     * @param filter Filters to evaluate.
     * @return {@code True} if compacted.
     * @throws IgniteCheckedException If failed.
     */
    public boolean compact(K key, @Nullable IgnitePredicate<GridCacheEntry<K, V>>... filter)
        throws IgniteCheckedException {
        ctx.denyOnFlag(READ);

        A.notNull(key, "key");

        if (keyCheck)
            validateCacheKey(key);

        GridCacheEntryEx<K, V> entry = peekEx(key);

        try {
            if (entry != null && entry.compact(filter)) {
                removeIfObsolete(key);

                return true;
            }
        }
        catch (GridCacheEntryRemovedException ignored) {
            if (log().isDebugEnabled())
                log().debug("Got removed entry in invalidate(...): " + key);
        }

        return false;
    }

    /**
     * @param key Key.
     * @param filter Filters to evaluate.
     * @return {@code True} if evicted.
     */
    public boolean evict(K key, @Nullable IgnitePredicate<GridCacheEntry<K, V>>... filter) {
        A.notNull(key, "key");

        if (keyCheck)
            validateCacheKey(key);

        ctx.denyOnFlag(READ);

        return evictx(key, ctx.versions().next(), filter);
    }

    /**
     * @param keys Keys.
     * @param filter Filters to evaluate.
     */
    public void evictAll(Collection<? extends K> keys,
        @Nullable IgnitePredicate<GridCacheEntry<K, V>>... filter) {
        ctx.denyOnFlag(READ);

        if (F.isEmpty(keys))
            return;

        if (keyCheck)
            validateCacheKey(keys);

        GridCacheVersion obsoleteVer = ctx.versions().next();

        if (!ctx.evicts().evictSyncOrNearSync() && F.isEmptyOrNulls(filter) && ctx.isSwapOrOffheapEnabled()) {
            try {
                ctx.evicts().batchEvict(keys, obsoleteVer);
            }
            catch (IgniteCheckedException e) {
                U.error(log, "Failed to perform batch evict for keys: " + keys, e);
            }
        }
        else {
            for (K k : keys)
                evictx(k, obsoleteVer, filter);
        }
    }

    /**
     * @param key Key.
     * @param filter Filters to evaluate.
     * @return {@code True} if contains key.
     */
    public boolean containsKey(K key, @Nullable IgnitePredicate<GridCacheEntry<K, V>> filter) {
        A.notNull(key, "key");

        if (keyCheck)
            validateCacheKey(key);

        if (ctx.portableEnabled()) {
            try {
                key = (K)ctx.marshalToPortable(key);
            }
            catch (PortableException e) {
                throw new IgniteException(e);
            }
        }

        GridCacheEntryEx<K, V> e = peekEx(key);

        try {
            return e != null && e.peek(SMART, filter) != null;
        }
        catch (GridCacheEntryRemovedException ignore) {
            if (log.isDebugEnabled())
                log.debug("Got removed entry during peek (will ignore): " + e);

            return false;
        }
    }

    /**
     * @param keys Keys.
     * @param filter Filter to evaluate.
     * @return {@code True} if contains all keys.
     */
    public boolean containsAllKeys(@Nullable Collection<? extends K> keys,
        @Nullable IgnitePredicate<GridCacheEntry<K, V>> filter) {
        if (F.isEmpty(keys))
            return true;

        if (keyCheck)
            validateCacheKeys(keys);

        for (K k : keys)
            if (!containsKey(k, filter))
                return false;

        return true;
    }

    /**
     * @param keys Keys.
     * @param filter Filter to evaluate.
     * @return {@code True} if cache contains any of given keys.
     */
    public boolean containsAnyKeys(@Nullable Collection<? extends K> keys,
        @Nullable IgnitePredicate<GridCacheEntry<K, V>> filter) {
        if (F.isEmpty(keys))
            return true;

        if (keyCheck)
            validateCacheKeys(keys);

        for (K k : keys) {
            if (containsKey(k, filter))
                return true;
        }

        return false;
    }

    /**
     * @param val Value.
     * @param filter Filter to evaluate.
     * @return {@code True} if contains value.
     */
    public boolean containsValue(V val, @Nullable IgnitePredicate<GridCacheEntry<K, V>> filter) {
        A.notNull(val, "val");

        validateCacheValue(val);

        return values(filter).contains(val);
    }

    /**
     * @param vals Values.
     * @param filter Filter to evaluate.
     * @return {@code True} if contains all given values.
     */
    public boolean containsAllValues(@Nullable Collection<? extends V> vals,
        @Nullable IgnitePredicate<GridCacheEntry<K, V>> filter) {
        if (F.isEmpty(vals))
            return true;

        validateCacheValues(vals);

        return values(filter).containsAll(vals);
    }

    /**
     * @param vals Values.
     * @param filter Filter to evaluate.
     * @return {@code True} if contains any of given values.
     */
    public boolean containsAnyValues(@Nullable Collection<? extends V> vals,
        @Nullable IgnitePredicate<GridCacheEntry<K, V>> filter) {
        if (F.isEmpty(vals))
            return true;

        validateCacheValues(vals);

        return !values(F.and(filter, F.<K, V>cacheContainsPeek(vals))).isEmpty();
    }

    /**
     * @param key Key.
     * @param filter Filter to evaluate.
     * @return Peeked value.
     */
    public V peek(K key, @Nullable IgnitePredicate<GridCacheEntry<K, V>> filter) {
        try {
            GridTuple<V> peek = peek0(false, key, SMART, filter);

            return peek != null ? peek.get() : null;
        }
        catch (GridCacheFilterFailedException e) {
            e.printStackTrace();

            assert false; // Should never happen.

            return null;
        }
    }

    /**
     * @param filter Filters to evaluate.
     * @return Entry set.
     */
    public Set<GridCacheEntry<K, V>> entrySet(@Nullable IgnitePredicate<GridCacheEntry<K, V>>... filter) {
        return map.entries(filter);
    }

    /**
     * @param keys Keys.
     * @param keyFilter Key filter.
     * @param filter Entry filter.
     * @return Entry set.
     */
    public Set<GridCacheEntry<K, V>> entrySet(@Nullable Collection<? extends K> keys,
        @Nullable IgnitePredicate<K> keyFilter, @Nullable IgnitePredicate<GridCacheEntry<K, V>>... filter) {
        if (F.isEmpty(keys))
            return emptySet();

        if (keyCheck)
            validateCacheKeys(keys);

        return new GridCacheEntrySet<>(ctx, F.viewReadOnly(keys, CU.cacheKey2Entry(ctx), keyFilter), filter);
    }

    /**
     * @param filter Filters to evaluate.
     * @return Primary entry set.
     */
    public Set<GridCacheEntry<K, V>> primaryEntrySet(
        @Nullable IgnitePredicate<GridCacheEntry<K, V>>... filter) {
        return map.entries(F.and(filter, F.<K, V>cachePrimary()));
    }

    /**
     * @param filter Filters to evaluate.
     * @return Key set.
     */
    public Set<K> keySet(@Nullable IgnitePredicate<GridCacheEntry<K, V>>... filter) {
        return map.keySet(filter);
    }

    /**
     * @param filter Primary key set.
     * @return Primary key set.
     */
    public Set<K> primaryKeySet(@Nullable IgnitePredicate<GridCacheEntry<K, V>>... filter) {
        return map.keySet(F.and(filter, F.<K, V>cachePrimary()));
    }

    /**
     * @param filter Filters to evaluate.
     * @return Primary values.
     */
    public Collection<V> primaryValues(@Nullable IgnitePredicate<GridCacheEntry<K, V>>... filter) {
        return map.values(F.and(filter, F.<K, V>cachePrimary()));
    }

    /**
     * @param keys Keys.
     * @param filter Filters to evaluate.
     * @throws IgniteCheckedException If failed.
     */
    public void compactAll(@Nullable Iterable<K> keys,
        @Nullable IgnitePredicate<GridCacheEntry<K, V>>... filter) throws IgniteCheckedException {
        ctx.denyOnFlag(READ);

        if (keys != null) {
            for (K key : keys)
                compact(key, filter);
        }
    }

    /**
     * @param key Key.
     * @param filter Filter to evaluate.
     * @return Cached value.
     * @throws IgniteCheckedException If failed.
     */
    @Nullable public V get(K key, boolean deserializePortable, @Nullable IgnitePredicate<GridCacheEntry<K, V>> filter)
        throws IgniteCheckedException {
        return getAllAsync(F.asList(key), deserializePortable, filter).get().get(key);
    }

    /**
     * @param key Key.
     * @param filter Filter to evaluate.
     * @return Read operation future.
     */
    public final IgniteFuture<V> getAsync(final K key, boolean deserializePortable,
        @Nullable IgnitePredicate<GridCacheEntry<K, V>> filter) {
        ctx.denyOnFlag(LOCAL);

        try {
            checkJta();
        }
        catch (IgniteCheckedException e) {
            return new GridFinishedFuture<>(ctx.kernalContext(), e);
        }

        return getAllAsync(Collections.singletonList(key), deserializePortable, filter).chain(new CX1<IgniteFuture<Map<K, V>>, V>() {
            @Override
            public V applyx(IgniteFuture<Map<K, V>> e) throws IgniteCheckedException {
                return e.get().get(key);
            }
        });
    }

    /**
     * @param keys Keys.
     * @param filter Filter to evaluate.
     * @return Map of cached values.
     * @throws IgniteCheckedException If read failed.
     */
    public Map<K, V> getAll(Collection<? extends K> keys, boolean deserializePortable,
        IgnitePredicate<GridCacheEntry<K, V>> filter) throws IgniteCheckedException {
        ctx.denyOnFlag(LOCAL);

        checkJta();

        return getAllAsync(keys, deserializePortable, filter).get();
    }

    /**
     * @param key Key.
     * @param filter Filter to evaluate.
     * @return Reloaded value.
     * @throws IgniteCheckedException If failed.
     */
    @Nullable public V reload(K key, @Nullable IgnitePredicate<GridCacheEntry<K, V>>... filter)
        throws IgniteCheckedException {
        ctx.denyOnFlags(F.asList(LOCAL, READ));

        A.notNull(key, "key");

        if (keyCheck)
            validateCacheKey(key);

        long topVer = ctx.affinity().affinityTopologyVersion();

        if (ctx.portableEnabled())
            key = (K)ctx.marshalToPortable(key);

        while (true) {
            try {
                // Do not reload near entries, they will be reloaded in DHT cache.
                if (ctx.isNear() && ctx.affinity().localNode(key, topVer))
                    return null;

                return ctx.cloneOnFlag(entryEx(key).innerReload(filter));
            }
            catch (GridCacheEntryRemovedException ignored) {
                if (log.isDebugEnabled())
                    log.debug("Attempted to reload a removed entry for key (will retry): " + key);
            }
        }
    }

    /**
     * @param keys Keys.
     * @param filter Filter to evaluate.
     * @throws IgniteCheckedException If failed.
     */
    public void reloadAll(@Nullable Collection<? extends K> keys,
        @Nullable IgnitePredicate<GridCacheEntry<K, V>>... filter) throws IgniteCheckedException {
        reloadAll(keys, false, filter);
    }

    /**
     * @param keys Keys.
     * @param filter Filter to evaluate.
     * @return Reload future.
     */
    public IgniteFuture<?> reloadAllAsync(@Nullable Collection<? extends K> keys,
        @Nullable IgnitePredicate<GridCacheEntry<K, V>>... filter) {
        UUID subjId = ctx.subjectIdPerCall(null);

        String taskName = ctx.kernalContext().job().currentTaskName();

        return reloadAllAsync(keys, false, subjId, taskName, filter);
    }

    /**
     * @param key Key.
     * @param filter Filter to evaluate.
     * @return Reload future.
     */
    public IgniteFuture<V> reloadAsync(final K key,
        @Nullable final IgnitePredicate<GridCacheEntry<K, V>>... filter) {
        ctx.denyOnFlags(F.asList(LOCAL, READ));

        return ctx.closures().callLocalSafe(ctx.projectSafe(new Callable<V>() {
            @Nullable @Override public V call() throws IgniteCheckedException {
                return reload(key, filter);
            }
        }), true);
    }

    /**
     * @param filter Filter to evaluate.
     * @throws IgniteCheckedException If reload failed.
     */
    public final void reloadAll(@Nullable IgnitePredicate<GridCacheEntry<K, V>>... filter) throws IgniteCheckedException {
        ctx.denyOnFlag(READ);

        Set<K> keys = keySet();

        // Don't reload empty cache.
        if (!keys.isEmpty())
            reloadAll(keys, filter);
    }

    /**
     * @param filter Filter to evaluate.
     * @return Reload future.
     */
    public IgniteFuture<?> reloadAllAsync(@Nullable final IgnitePredicate<GridCacheEntry<K, V>> filter) {
        ctx.denyOnFlag(READ);

        return ctx.closures().callLocalSafe(ctx.projectSafe(new GPC() {
            @Nullable @Override public Object call() throws IgniteCheckedException {
                reloadAll(filter);

                return null;
            }
        }), true);
    }

    /**
     * @param keys Keys.
     * @param filter Filter to evaluate.
     * @return Read future.
     */
    public IgniteFuture<Map<K, V>> getAllAsync(@Nullable Collection<? extends K> keys,
        boolean deserializePortable, @Nullable IgnitePredicate<GridCacheEntry<K, V>> filter) {
        String taskName = ctx.kernalContext().job().currentTaskName();

        if (ctx.portableEnabled() && !F.isEmpty(keys)) {
            keys = F.viewReadOnly(keys, new C1<K, K>() {
                @Override public K apply(K k) {
                    return (K)ctx.marshalToPortable(k);
                }
            });
        }

        return getAllAsync(keys, ctx.hasFlag(GET_PRIMARY), /*skip tx*/false, null, null, taskName,
            deserializePortable, filter);
    }

    /**
     * @param entry Entry.
     * @param ver Version.
     */
    public abstract void onDeferredDelete(GridCacheEntryEx<K, V> entry, GridCacheVersion ver);

    /**
     * Validates that given cache value implements {@link Externalizable}.
     *
     * @param val Cache value.
     */
    private void validateCacheValue(Object val) {
        if (valCheck) {
            CU.validateCacheValue(log, val);

            valCheck = false;
        }
    }

    /**
     * Validates that given cache values implement {@link Externalizable}.
     *
     * @param vals Cache values.
     */
    private void validateCacheValues(Iterable<?> vals) {
        if (valCheck) {
            for (Object val : vals) {
                if (val == null)
                    continue;

                CU.validateCacheValue(log, val);
            }

            valCheck = false;
        }
    }

    /**
     * Validates that given cache key has overridden equals and hashCode methods and
     * implements {@link Externalizable}.
     *
     * @param key Cache key.
     * @throws IllegalArgumentException If validation fails.
     */
    protected void validateCacheKey(Object key) {
        if (keyCheck) {
            CU.validateCacheKey(log, key);

            keyCheck = false;
        }
    }

    /**
     * Validates that given cache keys have overridden equals and hashCode methods and
     * implement {@link Externalizable}.
     *
     * @param keys Cache keys.
     * @throws IgniteException If validation fails.
     */
    protected void validateCacheKeys(Iterable<?> keys) {
        if (keys == null)
            return;

        if (keyCheck) {
            for (Object key : keys) {
                if (key == null || key instanceof GridCacheInternal)
                    continue;

                CU.validateCacheKey(log, key);

                keyCheck = false;
            }
        }
    }

    /**
     * @param plc Explicitly specified expiry policy for cache operation.
     * @return Expiry policy wrapper.
     */
    @Nullable public GetExpiryPolicy accessExpiryPolicy(@Nullable ExpiryPolicy plc) {
        if (plc == null)
            plc = ctx.expiry();

        return GetExpiryPolicy.forPolicy(plc);
    }

    /**
     * Cache operation.
     */
    private abstract class SyncOp<T> {
        /** Flag to indicate only-one-key operation. */
        private final boolean single;

        /**
         * @param single Flag to indicate only-one-key operation.
         */
        SyncOp(boolean single) {
            this.single = single;
        }

        /**
         * @return Flag to indicate only-one-key operation.
         */
        final boolean single() {
            return single;
        }

        /**
         * @param tx Transaction.
         * @return Operation return value.
         * @throws IgniteCheckedException If failed.
         */
        @Nullable public abstract T op(IgniteTxLocalAdapter<K, V> tx) throws IgniteCheckedException;
    }

    /**
     * Cache operation.
     */
    private abstract class SyncInOp extends SyncOp<Object> {
        /**
         * @param single Flag to indicate only-one-key operation.
         */
        SyncInOp(boolean single) {
            super(single);
        }

        /** {@inheritDoc} */
        @Nullable @Override public final Object op(IgniteTxLocalAdapter<K, V> tx) throws IgniteCheckedException {
            inOp(tx);

            return null;
        }

        /**
         * @param tx Transaction.
         * @throws IgniteCheckedException If failed.
         */
        public abstract void inOp(IgniteTxLocalAdapter<K, V> tx) throws IgniteCheckedException;
    }

    /**
     * Cache operation.
     */
    protected abstract class AsyncOp<T> {
        /** Flag to indicate only-one-key operation. */
        private final boolean single;

        /** Keys. */
        private final Collection<? extends K> keys;

        /**
         * @param key Key.
         */
        protected AsyncOp(K key) {
            keys = Arrays.asList(key);

            single = true;
        }

        /**
         * @param keys Keys involved.
         */
        protected AsyncOp(Collection<? extends K> keys) {
            this.keys = keys;

            single = keys.size() == 1;
        }

        /**
         * @return Flag to indicate only-one-key operation.
         */
        final boolean single() {
            return single;
        }

        /**
         * @return Keys.
         */
        Collection<? extends K> keys() {
            return keys;
        }

        /**
         * @param tx Transaction.
         * @return Operation return value.
         */
        public abstract IgniteFuture<T> op(IgniteTxLocalAdapter<K, V> tx);
    }

    /**
     * Cache operation.
     */
    private abstract class AsyncInOp extends AsyncOp<Object> {
        /**
         * @param key Key.
         */
        protected AsyncInOp(K key) {
            super(key);
        }

        /**
         * @param keys Keys involved.
         */
        protected AsyncInOp(Collection<? extends K> keys) {
            super(keys);
        }

        /** {@inheritDoc} */
        @SuppressWarnings({"unchecked"})
        @Override public final IgniteFuture<Object> op(IgniteTxLocalAdapter<K, V> tx) {
            return (IgniteFuture<Object>)inOp(tx);
        }

        /**
         * @param tx Transaction.
         * @return Operation return value.
         */
        public abstract IgniteFuture<?> inOp(IgniteTxLocalAdapter<K, V> tx);
    }

    /**
     * Internal callable which performs {@link GridCacheProjection#clearAll()}
     * operation on a cache with the given name.
     */
    @GridInternal
    private static class GlobalClearAllCallable implements Callable<Object>, Externalizable {
        /** */
        private static final long serialVersionUID = 0L;

        /** Cache name. */
        private String cacheName;

        /** Injected grid instance. */
        @IgniteInstanceResource
        private Ignite ignite;

        /**
         * Empty constructor for serialization.
         */
        public GlobalClearAllCallable() {
            // No-op.
        }

        /**
         * @param cacheName Cache name.
         */
        private GlobalClearAllCallable(String cacheName) {
            this.cacheName = cacheName;
        }

        /** {@inheritDoc} */
        @Override public Object call() throws Exception {
            ((GridEx) ignite).cachex(cacheName).clearAll();

            return null;
        }

        /** {@inheritDoc} */
        @Override public void writeExternal(ObjectOutput out) throws IOException {
            U.writeString(out, cacheName);
        }

        /** {@inheritDoc} */
        @Override public void readExternal(ObjectInput in) throws IOException, ClassNotFoundException {
            cacheName = U.readString(in);
        }
    }

    /**
     * Internal callable which performs {@link GridCacheProjection#size()} or {@link GridCacheProjection#primarySize()}
     * operation on a cache with the given name.
     */
    @GridInternal
    private static class GlobalSizeCallable implements IgniteClosure<Object, Integer>, Externalizable {
        /** */
        private static final long serialVersionUID = 0L;

        /** Cache name. */
        private String cacheName;

        /** Primary only flag. */
        private boolean primaryOnly;

        /** Injected grid instance. */
        @IgniteInstanceResource
        private Ignite ignite;

        /**
         * Empty constructor for serialization.
         */
        public GlobalSizeCallable() {
            // No-op.
        }

        /**
         * @param cacheName Cache name.
         * @param primaryOnly Primary only flag.
         */
        private GlobalSizeCallable(String cacheName, boolean primaryOnly) {
            this.cacheName = cacheName;
            this.primaryOnly = primaryOnly;
        }

        /** {@inheritDoc} */
        @Override public Integer apply(Object o) {
            GridCache<Object, Object> cache = ((GridEx) ignite).cachex(cacheName);

            return primaryOnly ? cache.primarySize() : cache.size();
        }

        /** {@inheritDoc} */
        @Override public void writeExternal(ObjectOutput out) throws IOException {
            U.writeString(out, cacheName);
            out.writeBoolean(primaryOnly);
        }

        /** {@inheritDoc} */
        @Override public void readExternal(ObjectInput in) throws IOException, ClassNotFoundException {
            cacheName = U.readString(in);
            primaryOnly = in.readBoolean();
        }
    }

    /**
     * Holder for last async operation future.
     */
    protected static class FutureHolder {
        /** Lock. */
        private final ReentrantLock lock = new ReentrantLock();

        /** Future. */
        private IgniteFuture fut;

        /**
         * Tries to acquire lock.
         *
         * @return Whether lock was actually acquired.
         */
        public boolean tryLock() {
            return lock.tryLock();
        }

        /**
         * Acquires lock.
         */
        @SuppressWarnings("LockAcquiredButNotSafelyReleased")
        public void lock() {
            lock.lock();
        }

        /**
         * Releases lock.
         */
        public void unlock() {
            lock.unlock();
        }

        /**
         * @return Whether lock is held by current thread.
         */
        public boolean holdsLock() {
            return lock.isHeldByCurrentThread();
        }

        /**
         * Gets future.
         *
         * @return Future.
         */
        public IgniteFuture future() {
            return fut;
        }

        /**
         * Sets future.
         *
         * @param fut Future.
         */
        public void future(@Nullable IgniteFuture fut) {
            this.fut = fut;
        }
    }

    /**
     *
     */
    protected static class GetExpiryPolicy implements IgniteCacheExpiryPolicy {
        /** */
        private final long accessTtl;

        /** */
        private Map<Object, IgniteBiTuple<byte[], GridCacheVersion>> entries;

        /** */
        private Map<UUID, Collection<IgniteBiTuple<byte[], GridCacheVersion>>> rdrsMap;

        /**
         * @param expiryPlc Expiry policy.
         * @return Access expire policy.
         */
        public static GetExpiryPolicy forPolicy(@Nullable ExpiryPolicy expiryPlc) {
            if (expiryPlc == null)
                return null;

            Duration duration = expiryPlc.getExpiryForAccess();

            if (duration == null)
                return null;

            return new GetExpiryPolicy(CU.toTtl(duration));
        }

        /**
         * @param accessTtl TTL for access.
         */
        public GetExpiryPolicy(long accessTtl) {
            assert accessTtl >= 0 : accessTtl;

            this.accessTtl = accessTtl;
        }

        /** {@inheritDoc} */
        @Override public long forAccess() {
            return accessTtl;
        }

        /** {@inheritDoc} */
        @Override public long forCreate() {
            return -1L;
        }

        /** {@inheritDoc} */
        @Override public long forUpdate() {
            return -1L;
        }

        /** {@inheritDoc} */
        @Override public synchronized void reset() {
            if (entries != null)
                entries.clear();

            if (rdrsMap != null)
                rdrsMap.clear();
        }

        /**
         * @param key Entry key.
         * @param keyBytes Entry key bytes.
         * @param ver Entry version.
         */
        @SuppressWarnings("unchecked")
        @Override public synchronized void ttlUpdated(Object key,
            byte[] keyBytes,
            GridCacheVersion ver,
            @Nullable Collection<UUID> rdrs) {
            if (entries == null)
                entries = new HashMap<>();

            IgniteBiTuple<byte[], GridCacheVersion> t = new IgniteBiTuple<>(keyBytes, ver);

            entries.put(key, t);

            if (rdrs != null && !rdrs.isEmpty()) {
                if (rdrsMap == null)
                    rdrsMap = new HashMap<>();

                for (UUID nodeId : rdrs) {
                    Collection<IgniteBiTuple<byte[], GridCacheVersion>> col = rdrsMap.get(nodeId);

                    if (col == null)
                        rdrsMap.put(nodeId, col = new ArrayList<>());

                    col.add(t);
                }
            }
        }

        /**
         * @return TTL update request.
         */
        @Nullable @Override public synchronized Map<Object, IgniteBiTuple<byte[], GridCacheVersion>> entries() {
            return entries;
        }

        /** {@inheritDoc} */
        @Nullable @Override public synchronized Map<UUID, Collection<IgniteBiTuple<byte[], GridCacheVersion>>> readers() {
            return rdrsMap;
        }

        /** {@inheritDoc} */
        @Override public String toString() {
            return S.toString(GetExpiryPolicy.class, this);
        }
    }
}<|MERGE_RESOLUTION|>--- conflicted
+++ resolved
@@ -431,14 +431,9 @@
             null,
             null,
             null,
-<<<<<<< HEAD
-            ctx.portableEnabled());
-=======
             ctx.portableEnabled(),
-            null);
-
-        return new GridCacheProxyImpl<>((GridCacheContext<K1, V1>)ctx, prj, prj);
->>>>>>> 6dd8b40f
+            null
+        );
     }
 
     /** {@inheritDoc} */
