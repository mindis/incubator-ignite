/*
 * Licensed to the Apache Software Foundation (ASF) under one or more
 * contributor license agreements.  See the NOTICE file distributed with
 * this work for additional information regarding copyright ownership.
 * The ASF licenses this file to You under the Apache License, Version 2.0
 * (the "License"); you may not use this file except in compliance with
 * the License.  You may obtain a copy of the License at
 *
 *      http://www.apache.org/licenses/LICENSE-2.0
 *
 * Unless required by applicable law or agreed to in writing, software
 * distributed under the License is distributed on an "AS IS" BASIS,
 * WITHOUT WARRANTIES OR CONDITIONS OF ANY KIND, either express or implied.
 * See the License for the specific language governing permissions and
 * limitations under the License.
 */

package org.apache.ignite.internal.processors.cache.distributed.near;

import org.apache.ignite.*;
import org.apache.ignite.cluster.*;
import org.apache.ignite.internal.*;
import org.apache.ignite.internal.cluster.*;
import org.apache.ignite.internal.managers.discovery.*;
import org.apache.ignite.internal.processors.cache.*;
import org.apache.ignite.internal.processors.cache.distributed.*;
import org.apache.ignite.internal.processors.cache.distributed.dht.*;
import org.apache.ignite.internal.processors.cache.transactions.*;
import org.apache.ignite.internal.processors.cache.version.*;
import org.apache.ignite.internal.processors.timeout.*;
import org.apache.ignite.internal.util.future.*;
import org.apache.ignite.internal.util.lang.*;
import org.apache.ignite.internal.util.tostring.*;
import org.apache.ignite.internal.util.typedef.*;
import org.apache.ignite.internal.util.typedef.internal.*;
import org.apache.ignite.lang.*;
import org.apache.ignite.transactions.*;
import org.jdk8.backport.*;
import org.jetbrains.annotations.*;

import javax.cache.*;
import java.io.*;
import java.util.*;
import java.util.concurrent.atomic.*;

import static org.apache.ignite.events.EventType.*;

/**
 * Cache lock future.
 */
public final class GridNearLockFuture<K, V> extends GridCompoundIdentityFuture<Boolean>
    implements GridCacheMvccFuture<Boolean> {
    /** */
    private static final long serialVersionUID = 0L;

    /** Logger reference. */
    private static final AtomicReference<IgniteLogger> logRef = new AtomicReference<>();

    /** Cache registry. */
    @GridToStringExclude
    private GridCacheContext<K, V> cctx;

    /** Lock owner thread. */
    @GridToStringInclude
    private long threadId;

    /** Keys to lock. */
    private Collection<KeyCacheObject> keys;

    /** Future ID. */
    private IgniteUuid futId;

    /** Lock version. */
    private GridCacheVersion lockVer;

    /** Read flag. */
    private boolean read;

    /** Flag to return value. */
    private boolean retval;

    /** Error. */
    private AtomicReference<Throwable> err = new AtomicReference<>(null);

    /** Timed out flag. */
    private volatile boolean timedOut;

    /** Timeout object. */
    @GridToStringExclude
    private LockTimeoutObject timeoutObj;

    /** Lock timeout. */
    private long timeout;

    /** Logger. */
    @GridToStringExclude
    private IgniteLogger log;

    /** Filter. */
    private CacheEntryPredicate[] filter;

    /** Transaction. */
    @GridToStringExclude
    private GridNearTxLocal tx;

    /** Topology snapshot to operate on. */
    private AtomicReference<GridDiscoveryTopologySnapshot> topSnapshot =
        new AtomicReference<>();

    /** Map of current values. */
    private Map<KeyCacheObject, GridTuple3<GridCacheVersion, CacheObject, byte[]>> valMap;

    /** Trackable flag. */
    private boolean trackable = true;

    /** Mutex. */
    private final Object mux = new Object();

    /** Keys locked so far. */
    @SuppressWarnings({"FieldAccessedSynchronizedAndUnsynchronized"})
    @GridToStringExclude
    private List<GridDistributedCacheEntry> entries;

    /** TTL for read operation. */
    private long accessTtl;

    /**
     * Empty constructor required by {@link Externalizable}.
     */
    public GridNearLockFuture() {
        // No-op.
    }

    /**
     * @param cctx Registry.
     * @param keys Keys to lock.
     * @param tx Transaction.
     * @param read Read flag.
     * @param retval Flag to return value or not.
     * @param timeout Lock acquisition timeout.
     * @param accessTtl TTL for read operation.
     * @param filter Filter.
     */
    public GridNearLockFuture(
        GridCacheContext<K, V> cctx,
        Collection<KeyCacheObject> keys,
        @Nullable GridNearTxLocal tx,
        boolean read,
        boolean retval,
        long timeout,
        long accessTtl,
        CacheEntryPredicate[] filter) {
        super(cctx.kernalContext(), CU.boolReducer());

        assert keys != null;

        this.cctx = cctx;
        this.keys = keys;
        this.tx = tx;
        this.read = read;
        this.retval = retval;
        this.timeout = timeout;
        this.accessTtl = accessTtl;
        this.filter = filter;

        threadId = tx == null ? Thread.currentThread().getId() : tx.threadId();

        lockVer = tx != null ? tx.xidVersion() : cctx.versions().next();

        futId = IgniteUuid.randomUuid();

        entries = new ArrayList<>(keys.size());

        log = U.logger(ctx, logRef, GridNearLockFuture.class);

        if (timeout > 0) {
            timeoutObj = new LockTimeoutObject();

            cctx.time().addTimeoutObject(timeoutObj);
        }

        valMap = new ConcurrentHashMap8<>(keys.size(), 1f);
    }

    /**
     * @return Participating nodes.
     */
    @Override public Collection<? extends ClusterNode> nodes() {
        return
            F.viewReadOnly(futures(), new IgniteClosure<IgniteInternalFuture<?>, ClusterNode>() {
                @Nullable @Override public ClusterNode apply(IgniteInternalFuture<?> f) {
                    if (isMini(f))
                        return ((MiniFuture)f).node();

                    return cctx.discovery().localNode();
                }
            });
    }

    /** {@inheritDoc} */
    @Override public GridCacheVersion version() {
        return lockVer;
    }

    /**
     * @return Entries.
     */
    public List<GridDistributedCacheEntry> entriesCopy() {
        synchronized (mux) {
            return new ArrayList<>(entries);
        }
    }

    /**
     * @return Future ID.
     */
    @Override public IgniteUuid futureId() {
        return futId;
    }

    /** {@inheritDoc} */
    @Override public boolean trackable() {
        return trackable;
    }

    /** {@inheritDoc} */
    @Override public void markNotTrackable() {
        trackable = false;
    }

    /**
     * @return {@code True} if transaction is not {@code null}.
     */
    private boolean inTx() {
        return tx != null;
    }

    /**
     * @return {@code True} if implicit-single-tx flag is set.
     */
    private boolean implicitSingleTx() {
        return tx != null && tx.implicitSingle();
    }

    /**
     * @return {@code True} if transaction is not {@code null} and has invalidate flag set.
     */
    private boolean isInvalidate() {
        return tx != null && tx.isInvalidate();
    }

    /**
     * @return {@code True} if commit is synchronous.
     */
    private boolean syncCommit() {
        return tx != null && tx.syncCommit();
    }

    /**
     * @return {@code True} if rollback is synchronous.
     */
    private boolean syncRollback() {
        return tx != null && tx.syncRollback();
    }

    /**
     * @return Transaction isolation or {@code null} if no transaction.
     */
    @Nullable private TransactionIsolation isolation() {
        return tx == null ? null : tx.isolation();
    }

    /**
     * @return {@code true} if related transaction is implicit.
     */
    private boolean implicitTx() {
        return tx != null && tx.implicit();
    }

    /**
     * @param cached Entry.
     * @return {@code True} if locked.
     * @throws GridCacheEntryRemovedException If removed.
     */
    private boolean locked(GridCacheEntryEx cached) throws GridCacheEntryRemovedException {
        // Reentry-aware check (If filter failed, lock is failed).
        return cached.lockedLocallyByIdOrThread(lockVer, threadId) && filter(cached);
    }

    /**
     * Adds entry to future.
     *
     * @param topVer Topology version.
     * @param entry Entry to add.
     * @param dhtNodeId DHT node ID.
     * @return Lock candidate.
     * @throws GridCacheEntryRemovedException If entry was removed.
     */
    @Nullable private GridCacheMvccCandidate addEntry(long topVer, GridNearCacheEntry entry, UUID dhtNodeId)
        throws GridCacheEntryRemovedException {
        // Check if lock acquisition is timed out.
        if (timedOut)
            return null;

        // Add local lock first, as it may throw GridCacheEntryRemovedException.
        GridCacheMvccCandidate c = entry.addNearLocal(
            dhtNodeId,
            threadId,
            lockVer,
            timeout,
            !inTx(),
            inTx(),
            implicitSingleTx()
        );

        if (inTx()) {
            IgniteTxEntry txEntry = tx.entry(entry.txKey());

            txEntry.cached(entry);
        }

        if (c != null)
            c.topologyVersion(topVer);

        synchronized (mux) {
            entries.add(entry);
        }

        if (c == null && timeout < 0) {
            if (log.isDebugEnabled())
                log.debug("Failed to acquire lock with negative timeout: " + entry);

            onFailed(false);

            return null;
        }

        // Double check if lock acquisition has already timed out.
        if (timedOut) {
            entry.removeLock(lockVer);

            return null;
        }

        return c;
    }

    /**
     * Undoes all locks.
     *
     * @param dist If {@code true}, then remove locks from remote nodes as well.
     */
    private void undoLocks(boolean dist) {
        // Transactions will undo during rollback.
        if (dist && tx == null)
            cctx.nearTx().removeLocks(lockVer, keys);
        else {
            if (tx != null) {
                if (tx.setRollbackOnly()) {
                    if (log.isDebugEnabled())
                        log.debug("Marked transaction as rollback only because locks could not be acquired: " + tx);
                }
                else if (log.isDebugEnabled())
                    log.debug("Transaction was not marked rollback-only while locks were not acquired: " + tx);
            }

            for (GridCacheEntryEx e : entriesCopy()) {
                try {
                    e.removeLock(lockVer);
                }
                catch (GridCacheEntryRemovedException ignored) {
                    while (true) {
                        try {
                            e = cctx.cache().peekEx(e.key());

                            if (e != null)
                                e.removeLock(lockVer);

                            break;
                        }
                        catch (GridCacheEntryRemovedException ignore) {
                            if (log.isDebugEnabled())
                                log.debug("Attempted to remove lock on removed entry (will retry) [ver=" +
                                    lockVer + ", entry=" + e + ']');
                        }
                    }
                }
            }
        }

        cctx.mvcc().recheckPendingLocks();
    }

    /**
     *
     * @param dist {@code True} if need to distribute lock release.
     */
    private void onFailed(boolean dist) {
        undoLocks(dist);

        complete(false);
    }

    /**
     * @param success Success flag.
     */
    public void complete(boolean success) {
        onComplete(success, true);
    }

    /**
     * @param nodeId Left node ID
     * @return {@code True} if node was in the list.
     */
    @SuppressWarnings({"ThrowableInstanceNeverThrown"})
    @Override public boolean onNodeLeft(UUID nodeId) {
        boolean found = false;

        for (IgniteInternalFuture<?> fut : futures()) {
            if (isMini(fut)) {
                MiniFuture f = (MiniFuture)fut;

                if (f.node().id().equals(nodeId)) {
                    if (log.isDebugEnabled())
                        log.debug("Found mini-future for left node [nodeId=" + nodeId + ", mini=" + f + ", fut=" +
                            this + ']');

                    f.onResult(newTopologyException(null, nodeId));

                    found = true;
                }
            }
        }

        if (!found) {
            if (log.isDebugEnabled())
                log.debug("Near lock future does not have mapping for left node (ignoring) [nodeId=" + nodeId +
                    ", fut=" + this + ']');
        }

        return found;
    }

    /**
     * @param nodeId Sender.
     * @param res Result.
     */
    void onResult(UUID nodeId, GridNearLockResponse res) {
        if (!isDone()) {
            if (log.isDebugEnabled())
                log.debug("Received lock response from node [nodeId=" + nodeId + ", res=" + res + ", fut=" + this + ']');

            for (IgniteInternalFuture<Boolean> fut : pending()) {
                if (isMini(fut)) {
                    MiniFuture mini = (MiniFuture)fut;

                    if (mini.futureId().equals(res.miniId())) {
                        assert mini.node().id().equals(nodeId);

                        if (log.isDebugEnabled())
                            log.debug("Found mini future for response [mini=" + mini + ", res=" + res + ']');

                        mini.onResult(res);

                        if (log.isDebugEnabled())
                            log.debug("Future after processed lock response [fut=" + this + ", mini=" + mini +
                                ", res=" + res + ']');

                        return;
                    }
                }
            }

            U.warn(log, "Failed to find mini future for response (perhaps due to stale message) [res=" + res +
                ", fut=" + this + ']');
        }
        else if (log.isDebugEnabled())
            log.debug("Ignoring lock response from node (future is done) [nodeId=" + nodeId + ", res=" + res +
                ", fut=" + this + ']');
    }

    /**
     * @param t Error.
     */
    private void onError(Throwable t) {
        err.compareAndSet(null, t instanceof GridCacheLockTimeoutException ? null : t);
    }

    /**
     * @param cached Entry to check.
     * @return {@code True} if filter passed.
     */
    private boolean filter(GridCacheEntryEx cached) {
        try {
            if (!cctx.isAll(cached, filter)) {
                if (log.isDebugEnabled())
                    log.debug("Filter didn't pass for entry (will fail lock): " + cached);

                onFailed(true);

                return false;
            }

            return true;
        }
        catch (IgniteCheckedException e) {
            onError(e);

            return false;
        }
    }

    /**
     * Callback for whenever entry lock ownership changes.
     *
     * @param entry Entry whose lock ownership changed.
     */
    @Override public boolean onOwnerChanged(GridCacheEntryEx entry, GridCacheMvccCandidate owner) {
        if (owner != null && owner.version().equals(lockVer)) {
            onDone(true);

            return true;
        }

        return false;
    }

    /**
     * @return {@code True} if locks have been acquired.
     */
    private boolean checkLocks() {
        if (!isDone() && initialized() && !hasPending()) {
            for (int i = 0; i < entries.size(); i++) {
                while (true) {
                    GridCacheEntryEx cached = entries.get(i);

                    try {
                        if (!locked(cached)) {
                            if (log.isDebugEnabled())
                                log.debug("Lock is still not acquired for entry (will keep waiting) [entry=" +
                                    cached + ", fut=" + this + ']');

                            return false;
                        }

                        break;
                    }
                    // Possible in concurrent cases, when owner is changed after locks
                    // have been released or cancelled.
                    catch (GridCacheEntryRemovedException ignore) {
                        if (log.isDebugEnabled())
                            log.debug("Got removed entry in onOwnerChanged method (will retry): " + cached);

                        // Replace old entry with new one.
                        entries.set(i, (GridDistributedCacheEntry)cctx.cache().entryEx(cached.key()));
                    }
                }
            }

            if (log.isDebugEnabled())
                log.debug("Local lock acquired for entries [fut=" + this + ", entries=" + entries + "]");

            onComplete(true, true);

            return true;
        }

        return false;
    }

    /** {@inheritDoc} */
    @Override public boolean cancel() {
        if (onCancelled())
            onComplete(false, true);

        return isCancelled();
    }

    /** {@inheritDoc} */
    @Override public boolean onDone(Boolean success, Throwable err) {
        if (log.isDebugEnabled())
            log.debug("Received onDone(..) callback [success=" + success + ", err=" + err + ", fut=" + this + ']');

        // If locks were not acquired yet, delay completion.
        if (isDone() || (err == null && success && !checkLocks()))
            return false;

        this.err.compareAndSet(null, err instanceof GridCacheLockTimeoutException ? null : err);

        if (err != null)
            success = false;

        return onComplete(success, true);
    }

    /**
     * Completeness callback.
     *
     * @param success {@code True} if lock was acquired.
     * @param distribute {@code True} if need to distribute lock removal in case of failure.
     * @return {@code True} if complete by this operation.
     */
    private boolean onComplete(boolean success, boolean distribute) {
        if (log.isDebugEnabled())
            log.debug("Received onComplete(..) callback [success=" + success + ", distribute=" + distribute +
                ", fut=" + this + ']');

        if (!success)
            undoLocks(distribute);

        if (tx != null)
            cctx.tm().txContext(tx);

        if (super.onDone(success, err.get())) {
            if (log.isDebugEnabled())
                log.debug("Completing future: " + this);

            // Clean up.
            cctx.mvcc().removeFuture(this);

            if (timeoutObj != null)
                cctx.time().removeTimeoutObject(timeoutObj);

            return true;
        }

        return false;
    }

    /** {@inheritDoc} */
    @Override public int hashCode() {
        return futId.hashCode();
    }

    /** {@inheritDoc} */
    @Override public String toString() {
        return S.toString(GridNearLockFuture.class, this, "inTx", inTx(), "super", super.toString());
    }

    /**
     * @param f Future.
     * @return {@code True} if mini-future.
     */
    private boolean isMini(IgniteInternalFuture<?> f) {
        return f.getClass().equals(MiniFuture.class);
    }

    /**
     * Basically, future mapping consists from two parts. First, we must determine the topology version this future
     * will map on. Locking is performed within a user transaction, we must continue to map keys on the same
     * topology version as it started. If topology version is undefined, we get current topology future and wait
     * until it completes so the topology is ready to use.
     * <p/>
     * During the second part we map keys to primary nodes using topology snapshot we obtained during the first
     * part. Note that if primary node leaves grid, the future will fail and transaction will be rolled back.
     */
    void map() {
        // Obtain the topology version to use.
        GridDiscoveryTopologySnapshot snapshot = tx != null ? tx.topologySnapshot() :
            cctx.mvcc().lastExplicitLockTopologySnapshot(Thread.currentThread().getId());

        if (snapshot != null) {
            // Continue mapping on the same topology version as it was before.
            topSnapshot.compareAndSet(null, snapshot);

            map(keys);

            markInitialized();

            return;
        }

        // Must get topology snapshot and map on that version.
        mapOnTopology();
    }

    /**
     * Acquires topology future and checks it completeness under the read lock. If it is not complete,
     * will asynchronously wait for it's completeness and then try again.
     */
    void mapOnTopology() {
        // We must acquire topology snapshot from the topology version future.
        try {
            cctx.topology().readLock();

            try {
                GridDhtTopologyFuture fut = cctx.topologyVersionFuture();

                if (fut.isDone()) {
                    GridDiscoveryTopologySnapshot snapshot = fut.topologySnapshot();

                    if (tx != null) {
                        tx.topologyVersion(snapshot.topologyVersion());
                        tx.topologySnapshot(snapshot);
                    }

                    topSnapshot.compareAndSet(null, snapshot);

                    map(keys);

                    markInitialized();
                }
                else {
                    fut.listenAsync(new CI1<IgniteInternalFuture<Long>>() {
                        @Override public void apply(IgniteInternalFuture<Long> t) {
                            mapOnTopology();
                        }
                    });
                }
            }
            finally {
                cctx.topology().readUnlock();
            }
        }
        catch (IgniteCheckedException e) {
            onDone(e);
        }
    }

    /**
     * Maps keys to nodes. Note that we can not simply group keys by nodes and send lock request as
     * such approach does not preserve order of lock acquisition. Instead, keys are split in continuous
     * groups belonging to one primary node and locks for these groups are acquired sequentially.
     *
     * @param keys Keys.
     */
    private void map(Iterable<KeyCacheObject> keys) {
        try {
            GridDiscoveryTopologySnapshot snapshot = topSnapshot.get();

            assert snapshot != null;

            long topVer = snapshot.topologyVersion();

            assert topVer > 0;

            if (CU.affinityNodes(cctx, topVer).isEmpty()) {
                onDone(new ClusterTopologyCheckedException("Failed to map keys for near-only cache (all " +
                    "partition nodes left the grid)."));

                return;
            }

            ConcurrentLinkedDeque8<GridNearLockMapping> mappings =
                new ConcurrentLinkedDeque8<>();

            // Assign keys to primary nodes.
            GridNearLockMapping map = null;

            for (KeyCacheObject key : keys) {
                GridNearLockMapping updated = map(key, map, topVer);

                // If new mapping was created, add to collection.
                if (updated != map) {
                    mappings.add(updated);

                    if (tx != null && updated.node().isLocal())
                        tx.nearLocallyMapped(true);
                }

                map = updated;
            }

            if (isDone()) {
                if (log.isDebugEnabled())
                    log.debug("Abandoning (re)map because future is done: " + this);

                return;
            }

            if (log.isDebugEnabled())
                log.debug("Starting (re)map for mappings [mappings=" + mappings + ", fut=" + this + ']');

            // Create mini futures.
            for (Iterator<GridNearLockMapping> iter = mappings.iterator(); iter.hasNext(); ) {
                GridNearLockMapping mapping = iter.next();

                ClusterNode node = mapping.node();
                Collection<KeyCacheObject> mappedKeys = mapping.mappedKeys();

                assert !mappedKeys.isEmpty();

                GridNearLockRequest req = null;

                Collection<KeyCacheObject> distributedKeys = new ArrayList<>(mappedKeys.size());

                boolean explicit = false;

                for (KeyCacheObject key : mappedKeys) {
                    IgniteTxKey txKey = cctx.txKey(key);

                    while (true) {
                        GridNearCacheEntry entry = null;

                        try {
                            entry = cctx.near().entryExx(key, topVer);

<<<<<<< HEAD
                            if (!cctx.isAll(entry.<K, V>wrapLazyValue(), filter)) {
=======
                            if (!cctx.isAll(entry, filter)) {
>>>>>>> bf2b5ac2
                                if (log.isDebugEnabled())
                                    log.debug("Entry being locked did not pass filter (will not lock): " + entry);

                                onComplete(false, false);

                                return;
                            }

                            // Removed exception may be thrown here.
                            GridCacheMvccCandidate cand = addEntry(topVer, entry, node.id());

                            if (isDone()) {
                                if (log.isDebugEnabled())
                                    log.debug("Abandoning (re)map because future is done after addEntry attempt " +
                                        "[fut=" + this + ", entry=" + entry + ']');

                                return;
                            }

                            if (cand != null) {
                                if (tx == null && !cand.reentry())
                                    cctx.mvcc().addExplicitLock(threadId, cand, snapshot);

                                GridTuple3<GridCacheVersion, CacheObject, byte[]> val = entry.versionedValue();

                                if (val == null) {
                                    GridDhtCacheEntry dhtEntry = dht().peekExx(key);

                                    try {
                                        if (dhtEntry != null)
                                            val = dhtEntry.versionedValue(topVer);
                                    }
                                    catch (GridCacheEntryRemovedException ignored) {
                                        assert dhtEntry.obsolete() : " Got removed exception for non-obsolete entry: "
                                            + dhtEntry;

                                        if (log.isDebugEnabled())
                                            log.debug("Got removed exception for DHT entry in map (will ignore): "
                                                + dhtEntry);
                                    }
                                }

                                GridCacheVersion dhtVer = null;

                                if (val != null) {
                                    dhtVer = val.get1();

                                    valMap.put(key, val);
                                }

                                if (!cand.reentry()) {
                                    if (req == null) {
                                        req = new GridNearLockRequest(
                                            cctx.cacheId(),
                                            topVer,
                                            cctx.nodeId(),
                                            threadId,
                                            futId,
                                            lockVer,
                                            inTx(),
                                            implicitTx(),
                                            implicitSingleTx(),
                                            read,
                                            isolation(),
                                            isInvalidate(),
                                            timeout,
                                            mappedKeys.size(),
                                            inTx() ? tx.size() : mappedKeys.size(),
                                            inTx() && tx.syncCommit(),
                                            inTx() ? tx.groupLockKey() : null,
                                            inTx() && tx.partitionLock(),
                                            inTx() ? tx.subjectId() : null,
                                            inTx() ? tx.taskNameHash() : 0,
                                            read ? accessTtl : -1L);

                                        mapping.request(req);
                                    }

                                    distributedKeys.add(key);

                                    if (tx != null)
                                        tx.addKeyMapping(txKey, mapping.node());

                                    req.addKeyBytes(
                                        key,
                                        retval && dhtVer == null,
                                        dhtVer, // Include DHT version to match remote DHT entry.
                                        cctx);
                                }

                                if (cand.reentry())
                                    explicit = tx != null && !entry.hasLockCandidate(tx.xidVersion());
                            }
                            else
                                // Ignore reentries within transactions.
                                explicit = tx != null && !entry.hasLockCandidate(tx.xidVersion());

                            if (explicit)
                                tx.addKeyMapping(txKey, mapping.node());

                            break;
                        }
                        catch (GridCacheEntryRemovedException ignored) {
                            assert entry.obsolete() : "Got removed exception on non-obsolete entry: " + entry;

                            if (log.isDebugEnabled())
                                log.debug("Got removed entry in lockAsync(..) method (will retry): " + entry);
                        }
                    }

                    // Mark mapping explicit lock flag.
                    if (explicit) {
                        boolean marked = tx != null && tx.markExplicit(node.id());

                        assert tx == null || marked;
                    }
                }

                if (!distributedKeys.isEmpty())
                    mapping.distributedKeys(distributedKeys);
                else {
                    assert mapping.request() == null;

                    iter.remove();
                }
            }

            cctx.mvcc().recheckPendingLocks();

            proceedMapping(mappings);
        }
        catch (IgniteCheckedException ex) {
            onError(ex);
        }
    }

    /**
     * Gets next near lock mapping and either acquires dht locks locally or sends near lock request to
     * remote primary node.
     *
     * @param mappings Queue of mappings.
     * @throws IgniteCheckedException If mapping can not be completed.
     */
    @SuppressWarnings("unchecked")
    private void proceedMapping(final ConcurrentLinkedDeque8<GridNearLockMapping> mappings)
        throws IgniteCheckedException {
        GridNearLockMapping map = mappings.poll();

        // If there are no more mappings to process, complete the future.
        if (map == null)
            return;

        final GridNearLockRequest req = map.request();
        final Collection<KeyCacheObject> mappedKeys = map.distributedKeys();
        final ClusterNode node = map.node();

        if (filter != null && filter.length != 0)
            req.filter((IgnitePredicate[])filter, cctx);

        if (node.isLocal()) {
            req.miniId(IgniteUuid.randomUuid());

            if (log.isDebugEnabled())
                log.debug("Before locally locking near request: " + req);

            IgniteInternalFuture<GridNearLockResponse> fut = dht().lockAllAsync(cctx, cctx.localNode(), req, filter);

            // Add new future.
            add(new GridEmbeddedFuture(
                cctx.kernalContext(),
                fut,
                new C2<GridNearLockResponse, Exception, Boolean>() {
                    @Override public Boolean apply(GridNearLockResponse res, Exception e) {
                        if (CU.isLockTimeoutOrCancelled(e) ||
                            (res != null && CU.isLockTimeoutOrCancelled(res.error())))
                            return false;

                        if (e != null) {
                            onError(e);

                            return false;
                        }

                        if (res == null) {
                            onError(new IgniteCheckedException("Lock response is null for future: " + this));

                            return false;
                        }

                        if (res.error() != null) {
                            onError(res.error());

                            return false;
                        }

                        if (log.isDebugEnabled())
                            log.debug("Acquired lock for local DHT mapping [locId=" + cctx.nodeId() +
                                ", mappedKeys=" + mappedKeys + ", fut=" + GridNearLockFuture.this + ']');

                        try {
                            int i = 0;

                            for (KeyCacheObject k : mappedKeys) {
                                while (true) {
                                    GridNearCacheEntry entry = cctx.near().entryExx(k, req.topologyVersion());

                                    try {
                                        GridTuple3<GridCacheVersion, CacheObject, byte[]> oldValTup =
                                            valMap.get(entry.key());

                                        boolean hasBytes = entry.hasValue();
                                        CacheObject oldVal = entry.rawGet();
                                        CacheObject newVal = res.value(i);

                                        GridCacheVersion dhtVer = res.dhtVersion(i);
                                        GridCacheVersion mappedVer = res.mappedVersion(i);

                                        // On local node don't record twice if DHT cache already recorded.
                                        boolean record = retval && oldValTup != null && oldValTup.get1().equals(dhtVer);

                                        if (newVal == null) {
                                            if (oldValTup != null) {
                                                if (oldValTup.get1().equals(dhtVer))
                                                    newVal = oldValTup.get2();

                                                oldVal = oldValTup.get2();
                                            }
                                        }

                                        // Lock is held at this point, so we can set the
                                        // returned value if any.
                                        entry.resetFromPrimary(newVal, lockVer, dhtVer, node.id());

                                        entry.readyNearLock(lockVer, mappedVer, res.committedVersions(),
                                            res.rolledbackVersions(), res.pending());

                                        if (inTx() && implicitTx() && tx.onePhaseCommit()) {
                                            boolean pass = res.filterResult(i);

<<<<<<< HEAD
                                            tx.entry(cctx.txKey(k)).filters(pass ? CU.empty() : CU.alwaysFalse());
=======
                                            tx.entry(cctx.txKey(k)).filters(pass ? CU.empty0() : CU.alwaysFalse0Arr());
>>>>>>> bf2b5ac2
                                        }

                                        if (record) {
                                            if (cctx.events().isRecordable(EVT_CACHE_OBJECT_READ))
                                                cctx.events().addEvent(
                                                    entry.partition(),
                                                    entry.key(),
                                                    tx,
                                                    null,
                                                    EVT_CACHE_OBJECT_READ,
                                                    newVal,
                                                    newVal != null,
                                                    oldVal,
                                                    hasBytes,
                                                    CU.subjectId(tx, cctx.shared()),
                                                    null,
                                                    inTx() ? tx.resolveTaskName() : null);

                                            if (cctx.cache().configuration().isStatisticsEnabled())
                                                cctx.cache().metrics0().onRead(oldVal != null);
                                        }

                                        if (log.isDebugEnabled())
                                            log.debug("Processed response for entry [res=" + res +
                                                ", entry=" + entry + ']');

                                        break; // Inner while loop.
                                    }
                                    catch (GridCacheEntryRemovedException ignored) {
                                        if (log.isDebugEnabled())
                                            log.debug("Failed to add candidates because entry was " +
                                                "removed (will renew).");

                                        // Replace old entry with new one.
                                        entries.set(i, (GridDistributedCacheEntry)
                                            cctx.cache().entryEx(entry.key()));
                                    }
                                }

                                i++; // Increment outside of while loop.
                            }

                            // Proceed and add new future (if any) before completing embedded future.
                            proceedMapping(mappings);
                        }
                        catch (IgniteCheckedException ex) {
                            onError(ex);

                            return false;
                        }

                        return true;
                    }
                }
            ));
        }
        else {
            final MiniFuture fut = new MiniFuture(node, mappedKeys, mappings);

            req.miniId(fut.futureId());

            add(fut); // Append new future.

            IgniteInternalFuture<?> txSync = null;

            if (inTx())
                txSync = cctx.tm().awaitFinishAckAsync(node.id(), tx.threadId());

            if (txSync == null || txSync.isDone()) {
                try {
                    if (log.isDebugEnabled())
                        log.debug("Sending near lock request [node=" + node.id() + ", req=" + req + ']');

                    cctx.io().send(node, req, cctx.ioPolicy());
                }
                catch (ClusterTopologyCheckedException ex) {
                    assert fut != null;

                    fut.onResult(ex);
                }
            }
            else {
                txSync.listenAsync(new CI1<IgniteInternalFuture<?>>() {
                    @Override public void apply(IgniteInternalFuture<?> t) {
                        try {
                            if (log.isDebugEnabled())
                                log.debug("Sending near lock request [node=" + node.id() + ", req=" + req + ']');

                            cctx.io().send(node, req, cctx.ioPolicy());
                        }
                        catch (ClusterTopologyCheckedException ex) {
                            assert fut != null;

                            fut.onResult(ex);
                        }
                        catch (IgniteCheckedException e) {
                            onError(e);
                        }
                    }
                });
            }
        }
    }

    /**
     * @param mapping Mappings.
     * @param key Key to map.
     * @param topVer Topology version.
     * @return Near lock mapping.
     * @throws IgniteCheckedException If mapping for key failed.
     */
    private GridNearLockMapping map(KeyCacheObject key, @Nullable GridNearLockMapping mapping,
        long topVer) throws IgniteCheckedException {
        assert mapping == null || mapping.node() != null;

        ClusterNode primary = cctx.affinity().primary(key, topVer);

        if (cctx.discovery().node(primary.id()) == null)
            // If primary node left the grid before lock acquisition, fail the whole future.
            throw newTopologyException(null, primary.id());

        if (inTx() && tx.groupLock() && !primary.isLocal())
            throw new IgniteCheckedException("Failed to start group lock transaction (local node is not primary for " +
                " key) [key=" + key + ", primaryNodeId=" + primary.id() + ']');

        if (mapping == null || !primary.id().equals(mapping.node().id()))
            mapping = new GridNearLockMapping(primary, key);
        else
            mapping.addKey(key);

        return mapping;
    }

    /**
     * @return DHT cache.
     */
    private GridDhtTransactionalCacheAdapter<K, V> dht() {
        return cctx.nearTx().dht();
    }

    /**
     * Creates new topology exception for cases when primary node leaves grid during mapping.
     *
     * @param nested Optional nested exception.
     * @param nodeId Node ID.
     * @return Topology exception with user-friendly message.
     */
    private ClusterTopologyCheckedException newTopologyException(@Nullable Throwable nested, UUID nodeId) {
        return new ClusterTopologyCheckedException("Failed to acquire lock for keys (primary node left grid, " +
            "retry transaction if possible) [keys=" + keys + ", node=" + nodeId + ']', nested);
    }

    /**
     * Lock request timeout object.
     */
    private class LockTimeoutObject extends GridTimeoutObjectAdapter {
        /**
         * Default constructor.
         */
        LockTimeoutObject() {
            super(timeout);
        }

        /** {@inheritDoc} */
        @SuppressWarnings({"ThrowableInstanceNeverThrown"})
        @Override public void onTimeout() {
            if (log.isDebugEnabled())
                log.debug("Timed out waiting for lock response: " + this);

            timedOut = true;

            onComplete(false, true);
        }

        /** {@inheritDoc} */
        @Override public String toString() {
            return S.toString(LockTimeoutObject.class, this);
        }
    }

    /**
     * Mini-future for get operations. Mini-futures are only waiting on a single
     * node as opposed to multiple nodes.
     */
    private class MiniFuture extends GridFutureAdapter<Boolean> {
        /** */
        private static final long serialVersionUID = 0L;

        /** */
        private final IgniteUuid futId = IgniteUuid.randomUuid();

        /** Node ID. */
        @GridToStringExclude
        private ClusterNode node;

        /** Keys. */
        @GridToStringInclude
        private Collection<KeyCacheObject> keys;

        /** Mappings to proceed. */
        @GridToStringExclude
        private ConcurrentLinkedDeque8<GridNearLockMapping> mappings;

        /** */
        private AtomicBoolean rcvRes = new AtomicBoolean(false);

        /**
         * Empty constructor required for {@link Externalizable}.
         */
        public MiniFuture() {
            // No-op.
        }

        /**
         * @param node Node.
         * @param keys Keys.
         * @param mappings Mappings to proceed.
         */
        MiniFuture(ClusterNode node, Collection<KeyCacheObject> keys,
            ConcurrentLinkedDeque8<GridNearLockMapping> mappings) {
            super(cctx.kernalContext());

            this.node = node;
            this.keys = keys;
            this.mappings = mappings;
        }

        /**
         * @return Future ID.
         */
        IgniteUuid futureId() {
            return futId;
        }

        /**
         * @return Node ID.
         */
        public ClusterNode node() {
            return node;
        }

        /**
         * @return Keys.
         */
        public Collection<KeyCacheObject> keys() {
            return keys;
        }

        /**
         * @param e Error.
         */
        void onResult(Throwable e) {
            if (rcvRes.compareAndSet(false, true)) {
                if (log.isDebugEnabled())
                    log.debug("Failed to get future result [fut=" + this + ", err=" + e + ']');

                // Fail.
                onDone(e);
            }
            else
                U.warn(log, "Received error after another result has been processed [fut=" + GridNearLockFuture.this +
                    ", mini=" + this + ']', e);
        }

        /**
         * @param e Node left exception.
         */
        void onResult(ClusterTopologyCheckedException e) {
            if (isDone())
                return;

            if (rcvRes.compareAndSet(false, true)) {
                if (log.isDebugEnabled())
                    log.debug("Remote node left grid while sending or waiting for reply (will fail): " + this);

                if (tx != null)
                    tx.removeMapping(node.id());

                // Primary node left the grid, so fail the future.
                GridNearLockFuture.this.onDone(newTopologyException(e, node.id()));

                onDone(true);
            }
        }

        /**
         * @param res Result callback.
         */
        void onResult(GridNearLockResponse res) {
            if (rcvRes.compareAndSet(false, true)) {
                if (res.error() != null) {
                    if (log.isDebugEnabled())
                        log.debug("Finishing mini future with an error due to error in response [miniFut=" + this +
                            ", res=" + res + ']');

                    // Fail.
                    if (res.error() instanceof GridCacheLockTimeoutException)
                        onDone(false);
                    else
                        onDone(res.error());

                    return;
                }

                int i = 0;

                long topVer = topSnapshot.get().topologyVersion();

                for (KeyCacheObject k : keys) {
                    while (true) {
                        GridNearCacheEntry entry = cctx.near().entryExx(k, topVer);

                        try {
                            if (res.dhtVersion(i) == null) {
                                onDone(new IgniteCheckedException("Failed to receive DHT version from remote node " +
                                    "(will fail the lock): " + res));

                                return;
                            }

                            GridTuple3<GridCacheVersion, CacheObject, byte[]> oldValTup = valMap.get(entry.key());

                            CacheObject oldVal = entry.rawGet();
                            boolean hasOldVal = false;
                            CacheObject newVal = res.value(i);

                            boolean readRecordable = false;

                            if (retval) {
                                readRecordable = cctx.events().isRecordable(EVT_CACHE_OBJECT_READ);

                                if (readRecordable)
                                    hasOldVal = entry.hasValue();
                            }

                            GridCacheVersion dhtVer = res.dhtVersion(i);
                            GridCacheVersion mappedVer = res.mappedVersion(i);

                            if (newVal == null) {
                                if (oldValTup != null) {
                                    if (oldValTup.get1().equals(dhtVer))
                                        newVal = oldValTup.get2();

                                    oldVal = oldValTup.get2();
                                }
                            }

                            // Lock is held at this point, so we can set the
                            // returned value if any.
                            entry.resetFromPrimary(newVal, lockVer, dhtVer, node.id());

                            if (inTx() && implicitTx() && tx.onePhaseCommit()) {
                                boolean pass = res.filterResult(i);

<<<<<<< HEAD
                                tx.entry(cctx.txKey(k)).filters(pass ? CU.empty() : CU.alwaysFalse());
=======
                                tx.entry(cctx.txKey(k)).filters(pass ? CU.empty0() : CU.alwaysFalse0Arr());
>>>>>>> bf2b5ac2
                            }

                            entry.readyNearLock(lockVer, mappedVer, res.committedVersions(), res.rolledbackVersions(),
                                res.pending());

                            if (retval) {
                                if (readRecordable)
                                    cctx.events().addEvent(
                                        entry.partition(),
                                        entry.key(),
                                        tx,
                                        null,
                                        EVT_CACHE_OBJECT_READ,
                                        newVal,
                                        newVal != null,
                                        oldVal,
                                        hasOldVal,
                                        CU.subjectId(tx, cctx.shared()),
                                        null,
                                        inTx() ? tx.resolveTaskName() : null);

                                if (cctx.cache().configuration().isStatisticsEnabled())
                                    cctx.cache().metrics0().onRead(false);
                            }

                            if (log.isDebugEnabled())
                                log.debug("Processed response for entry [res=" + res + ", entry=" + entry + ']');

                            break; // Inner while loop.
                        }
                        catch (GridCacheEntryRemovedException ignored) {
                            if (log.isDebugEnabled())
                                log.debug("Failed to add candidates because entry was removed (will renew).");

                            // Replace old entry with new one.
                            entries.set(i, (GridDistributedCacheEntry)cctx.cache().entryEx(entry.key()));
                        }
                        catch (IgniteCheckedException e) {
                            onDone(e);

                            return;
                        }
                    }

                    i++;
                }

                try {
                    proceedMapping(mappings);
                }
                catch (IgniteCheckedException e) {
                    onDone(e);
                }

                onDone(true);
            }
        }

        /** {@inheritDoc} */
        @Override public String toString() {
            return S.toString(MiniFuture.class, this, "node", node.id(), "super", super.toString());
        }
    }
}<|MERGE_RESOLUTION|>--- conflicted
+++ resolved
@@ -795,11 +795,7 @@
                         try {
                             entry = cctx.near().entryExx(key, topVer);
 
-<<<<<<< HEAD
-                            if (!cctx.isAll(entry.<K, V>wrapLazyValue(), filter)) {
-=======
                             if (!cctx.isAll(entry, filter)) {
->>>>>>> bf2b5ac2
                                 if (log.isDebugEnabled())
                                     log.debug("Entry being locked did not pass filter (will not lock): " + entry);
 
@@ -957,7 +953,7 @@
         final ClusterNode node = map.node();
 
         if (filter != null && filter.length != 0)
-            req.filter((IgnitePredicate[])filter, cctx);
+            req.filter(filter, cctx);
 
         if (node.isLocal()) {
             req.miniId(IgniteUuid.randomUuid());
@@ -1039,11 +1035,7 @@
                                         if (inTx() && implicitTx() && tx.onePhaseCommit()) {
                                             boolean pass = res.filterResult(i);
 
-<<<<<<< HEAD
-                                            tx.entry(cctx.txKey(k)).filters(pass ? CU.empty() : CU.alwaysFalse());
-=======
                                             tx.entry(cctx.txKey(k)).filters(pass ? CU.empty0() : CU.alwaysFalse0Arr());
->>>>>>> bf2b5ac2
                                         }
 
                                         if (record) {
@@ -1398,11 +1390,7 @@
                             if (inTx() && implicitTx() && tx.onePhaseCommit()) {
                                 boolean pass = res.filterResult(i);
 
-<<<<<<< HEAD
-                                tx.entry(cctx.txKey(k)).filters(pass ? CU.empty() : CU.alwaysFalse());
-=======
                                 tx.entry(cctx.txKey(k)).filters(pass ? CU.empty0() : CU.alwaysFalse0Arr());
->>>>>>> bf2b5ac2
                             }
 
                             entry.readyNearLock(lockVer, mappedVer, res.committedVersions(), res.rolledbackVersions(),
