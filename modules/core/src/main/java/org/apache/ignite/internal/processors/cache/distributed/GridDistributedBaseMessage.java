/*
 * Licensed to the Apache Software Foundation (ASF) under one or more
 * contributor license agreements.  See the NOTICE file distributed with
 * this work for additional information regarding copyright ownership.
 * The ASF licenses this file to You under the Apache License, Version 2.0
 * (the "License"); you may not use this file except in compliance with
 * the License.  You may obtain a copy of the License at
 *
 *      http://www.apache.org/licenses/LICENSE-2.0
 *
 * Unless required by applicable law or agreed to in writing, software
 * distributed under the License is distributed on an "AS IS" BASIS,
 * WITHOUT WARRANTIES OR CONDITIONS OF ANY KIND, either express or implied.
 * See the License for the specific language governing permissions and
 * limitations under the License.
 */

package org.apache.ignite.internal.processors.cache.distributed;

import org.apache.ignite.*;
import org.apache.ignite.internal.*;
import org.apache.ignite.internal.processors.cache.*;
import org.apache.ignite.internal.processors.cache.version.*;
import org.apache.ignite.internal.util.tostring.*;
import org.apache.ignite.internal.util.typedef.internal.*;
import org.apache.ignite.plugin.extensions.communication.*;
import org.jetbrains.annotations.*;

import java.io.*;
import java.nio.*;
import java.util.*;

/**
 * Base for all messages in replicated cache.
 */
public abstract class GridDistributedBaseMessage<K, V> extends GridCacheMessage<K, V> implements GridCacheDeployable,
    GridCacheVersionable {
    /** */
    private static final long serialVersionUID = 0L;

    /** Lock or transaction version. */
    @GridToStringInclude
    protected GridCacheVersion ver;

    /**
     * Candidates for every key ordered in the order of keys. These
     * can be either local-only candidates in case of lock acquisition,
     * or pending candidates in case of transaction commit.
     */
    @GridToStringInclude
    @GridDirectTransient
    private Collection<GridCacheMvccCandidate<K>>[] candsByIdx;

    /** */
    @GridToStringExclude
    private byte[] candsByIdxBytes;

    /** Collections of local lock candidates. */
    @GridToStringInclude
    @GridDirectTransient
    private Map<K, Collection<GridCacheMvccCandidate<K>>> candsByKey;

    /** Collections of local lock candidates in serialized form. */
    @GridToStringExclude
    private byte[] candsByKeyBytes;

    /** Count of keys referenced in candidates array (needed only locally for optimization). */
    @GridToStringInclude
    @GridDirectTransient
    private int cnt;

    /**
     * Empty constructor required by {@link Externalizable}
     */
    protected GridDistributedBaseMessage() {
        /* No-op. */
    }

    /**
     * @param cnt Count of keys references in list of candidates.
     */
    protected GridDistributedBaseMessage(int cnt) {
        assert cnt >= 0;

        this.cnt = cnt;
    }

    /**
     * @param ver Either lock or transaction version.
     * @param cnt Key count.
     */
    protected GridDistributedBaseMessage(GridCacheVersion ver, int cnt) {
        this(cnt);

        assert ver != null;

        this.ver = ver;
    }

    /** {@inheritDoc}
     * @param ctx*/
    @Override public void prepareMarshal(GridCacheSharedContext<K, V> ctx) throws IgniteCheckedException {
        super.prepareMarshal(ctx);

        if (candsByIdx != null)
            candsByIdxBytes = ctx.marshaller().marshal(candsByIdx);

        if (candsByKey != null) {
            if (ctx.deploymentEnabled()) {
                for (K key : candsByKey.keySet())
                    prepareObject(key, ctx);
            }

            candsByKeyBytes = CU.marshal(ctx, candsByKey);
        }
    }

    /** {@inheritDoc} */
    @Override public void finishUnmarshal(GridCacheSharedContext<K, V> ctx, ClassLoader ldr) throws IgniteCheckedException {
        super.finishUnmarshal(ctx, ldr);

        if (candsByIdxBytes != null)
            candsByIdx = ctx.marshaller().unmarshal(candsByIdxBytes, ldr);

        if (candsByKeyBytes != null)
            candsByKey = ctx.marshaller().unmarshal(candsByKeyBytes, ldr);
    }

    /**
     * @return Version.
     */
    @Override public GridCacheVersion version() {
        return ver;
    }

    /**
     * @param ver Version.
     */
    public void version(GridCacheVersion ver) {
        this.ver = ver;
    }

    /**
     * @param idx Key index.
     * @param candsByIdx List of candidates for that key.
     */
    @SuppressWarnings({"unchecked"})
    public void candidatesByIndex(int idx, Collection<GridCacheMvccCandidate<K>> candsByIdx) {
        assert idx < cnt;

        // If nothing to add.
        if (candsByIdx == null || candsByIdx.isEmpty())
            return;

        if (this.candsByIdx == null)
            this.candsByIdx = new Collection[cnt];

        this.candsByIdx[idx] = candsByIdx;
    }

    /**
     * @param idx Key index.
     * @return Candidates for given key.
     */
    public Collection<GridCacheMvccCandidate<K>> candidatesByIndex(int idx) {
        return candsByIdx == null || candsByIdx[idx] == null ? Collections.<GridCacheMvccCandidate<K>>emptyList() : candsByIdx[idx];
    }

    /**
     * @param key Candidates key.
     * @param candsByKey Collection of local candidates.
     */
    public void candidatesByKey(K key, Collection<GridCacheMvccCandidate<K>> candsByKey) {
        if (this.candsByKey == null)
            this.candsByKey = new HashMap<>(1, 1.0f);

        this.candsByKey.put(key, candsByKey);
    }

    /**
     *
     * @param key Candidates key.
     * @return Collection of lock candidates at given index.
     */
    @Nullable public Collection<GridCacheMvccCandidate<K>> candidatesByKey(K key) {
        assert key != null;

        if (candsByKey == null)
            return null;

        return candsByKey.get(key);
    }

    /**
     * @return Map of candidates.
     */
    public Map<K, Collection<GridCacheMvccCandidate<K>>> candidatesByKey() {
        return candsByKey == null ? Collections.<K, Collection<GridCacheMvccCandidate<K>>>emptyMap() : candsByKey;
    }

    /**
     * @return Count of keys referenced in candidates array (needed only locally for optimization).
     */
    public int keysCount() {
        return cnt;
    }

    /** {@inheritDoc} */
    @Override public boolean writeTo(ByteBuffer buf, MessageWriter writer) {
        writer.setBuffer(buf);

        if (!super.writeTo(buf, writer))
            return false;

        if (!writer.isHeaderWritten()) {
            if (!writer.writeHeader(directType(), fieldsCount()))
                return false;

            writer.onHeaderWritten();
        }

        switch (writer.state()) {
            case 3:
                if (!writer.writeByteArray("candsByIdxBytes", candsByIdxBytes))
                    return false;

                writer.incrementState();

            case 4:
                if (!writer.writeByteArray("candsByKeyBytes", candsByKeyBytes))
                    return false;

                writer.incrementState();

            case 5:
<<<<<<< HEAD
=======
                if (!writer.writeCollection("committedVers", committedVers, MessageCollectionItemType.MSG))
                    return false;

                writer.incrementState();

            case 6:
                if (!writer.writeCollection("rolledbackVers", rolledbackVers, MessageCollectionItemType.MSG))
                    return false;

                writer.incrementState();

            case 7:
>>>>>>> 7bbfeb17
                if (!writer.writeMessage("ver", ver))
                    return false;

                writer.incrementState();

        }

        return true;
    }

    /** {@inheritDoc} */
    @Override public boolean readFrom(ByteBuffer buf, MessageReader reader) {
        reader.setBuffer(buf);

        if (!reader.beforeMessageRead())
            return false;

        if (!super.readFrom(buf, reader))
            return false;

        switch (reader.state()) {
            case 3:
                candsByIdxBytes = reader.readByteArray("candsByIdxBytes");

                if (!reader.isLastRead())
                    return false;

                reader.incrementState();

            case 4:
                candsByKeyBytes = reader.readByteArray("candsByKeyBytes");

                if (!reader.isLastRead())
                    return false;

                reader.incrementState();

            case 5:
<<<<<<< HEAD
=======
                committedVers = reader.readCollection("committedVers", MessageCollectionItemType.MSG);

                if (!reader.isLastRead())
                    return false;

                reader.incrementState();

            case 6:
                rolledbackVers = reader.readCollection("rolledbackVers", MessageCollectionItemType.MSG);

                if (!reader.isLastRead())
                    return false;

                reader.incrementState();

            case 7:
>>>>>>> 7bbfeb17
                ver = reader.readMessage("ver");

                if (!reader.isLastRead())
                    return false;

                reader.incrementState();

        }

        return true;
    }

    /** {@inheritDoc} */
    @Override public String toString() {
        return S.toString(GridDistributedBaseMessage.class, this, "super", super.toString());
    }
}<|MERGE_RESOLUTION|>--- conflicted
+++ resolved
@@ -233,8 +233,6 @@
                 writer.incrementState();
 
             case 5:
-<<<<<<< HEAD
-=======
                 if (!writer.writeCollection("committedVers", committedVers, MessageCollectionItemType.MSG))
                     return false;
 
@@ -247,7 +245,6 @@
                 writer.incrementState();
 
             case 7:
->>>>>>> 7bbfeb17
                 if (!writer.writeMessage("ver", ver))
                     return false;
 
@@ -286,8 +283,6 @@
                 reader.incrementState();
 
             case 5:
-<<<<<<< HEAD
-=======
                 committedVers = reader.readCollection("committedVers", MessageCollectionItemType.MSG);
 
                 if (!reader.isLastRead())
@@ -304,7 +299,6 @@
                 reader.incrementState();
 
             case 7:
->>>>>>> 7bbfeb17
                 ver = reader.readMessage("ver");
 
                 if (!reader.isLastRead())
