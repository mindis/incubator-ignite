--- conflicted
+++ resolved
@@ -36,11 +36,6 @@
 import org.jdk8.backport.*;
 import org.jetbrains.annotations.*;
 
-<<<<<<< HEAD
-import java.io.*;
-import java.security.*;
-=======
->>>>>>> 1ef545a5
 import java.util.*;
 import java.util.concurrent.*;
 
@@ -56,15 +51,9 @@
     private static final int MAX_REMOVED_LOCKS = 10240;
 
     /** Pending locks per thread. */
-<<<<<<< HEAD
-    private final GridThreadLocal<Queue<GridCacheMvccCandidate>> pending =
-        new GridThreadLocal<Queue<GridCacheMvccCandidate>>() {
+    private final ThreadLocal<Queue<GridCacheMvccCandidate>> pending =
+        new ThreadLocal<Queue<GridCacheMvccCandidate>>() {
             @Override protected Queue<GridCacheMvccCandidate> initialValue() {
-=======
-    private final ThreadLocal<Queue<GridCacheMvccCandidate<K>>> pending =
-        new ThreadLocal<Queue<GridCacheMvccCandidate<K>>>() {
-            @Override protected Queue<GridCacheMvccCandidate<K>> initialValue() {
->>>>>>> 1ef545a5
                 return new LinkedList<>();
             }
         };
@@ -1031,7 +1020,8 @@
         finishFuts.add(finishFut);
 
         finishFut.listen(new CI1<IgniteInternalFuture<?>>() {
-            @Override public void apply(IgniteInternalFuture<?> e) {
+            @Override
+            public void apply(IgniteInternalFuture<?> e) {
                 finishFuts.remove(finishFut);
 
                 // This call is required to make sure that the concurrent queue
@@ -1073,13 +1063,7 @@
          * @param topVer Topology version.
          * @param entries Entries.
          */
-<<<<<<< HEAD
         FinishLockFuture(Iterable<GridDistributedCacheEntry> entries, long topVer) {
-            super(cctx.kernalContext(), true);
-
-=======
-        FinishLockFuture(Iterable<GridDistributedCacheEntry<K, V>> entries, long topVer) {
->>>>>>> 1ef545a5
             assert topVer > 0;
 
             this.topVer = topVer;
