/*
 * Licensed to the Apache Software Foundation (ASF) under one or more
 * contributor license agreements.  See the NOTICE file distributed with
 * this work for additional information regarding copyright ownership.
 * The ASF licenses this file to You under the Apache License, Version 2.0
 * (the "License"); you may not use this file except in compliance with
 * the License.  You may obtain a copy of the License at
 *
 *      http://www.apache.org/licenses/LICENSE-2.0
 *
 * Unless required by applicable law or agreed to in writing, software
 * distributed under the License is distributed on an "AS IS" BASIS,
 * WITHOUT WARRANTIES OR CONDITIONS OF ANY KIND, either express or implied.
 * See the License for the specific language governing permissions and
 * limitations under the License.
 */

package org.apache.ignite.cache.store;

import org.apache.ignite.*;
import org.apache.ignite.cache.*;
import org.apache.ignite.cache.store.jdbc.*;
import org.apache.ignite.lang.*;
import org.apache.ignite.portables.*;
import org.apache.ignite.resources.*;
import org.apache.ignite.transactions.*;
<<<<<<< HEAD
=======
import org.gridgain.grid.cache.*;
>>>>>>> 8795b0fd
import org.jetbrains.annotations.*;

import javax.cache.integration.*;
import java.sql.*;
import java.util.*;
import java.util.Date;

import static javax.cache.Cache.*;

/**
 * API for cache persistent storage for read-through and write-through behavior.
 * Persistent store is configured via {@link CacheConfiguration#getCacheStoreFactory()}
 * configuration property. If not provided, values will be only kept in cache memory
 * or swap storage without ever being persisted to a persistent storage.
 * <p>
 * {@link CacheStoreAdapter} provides default implementation for bulk operations,
 * such as {@link #loadAll(Iterable)},
 * {@link #writeAll(Collection)}, and {@link #deleteAll(Collection)}
 * by sequentially calling corresponding {@link #load(Object)},
 * {@link #write(Entry)}, and {@link #delete(Object)}
 * operations. Use this adapter whenever such behaviour is acceptable. However
 * in many cases it maybe more preferable to take advantage of database batch update
 * functionality, and therefore default adapter implementation may not be the best option.
 * <p>
 * Provided implementations may be used for test purposes:
 * <ul>
 *     <li>{@gglink org.gridgain.grid.cache.store.hibernate.GridCacheHibernateBlobStore}</li>
 *     <li>{@link CacheJdbcBlobStore}</li>
 * </ul>
 * <p>
 * All transactional operations of this API are provided with ongoing {@link IgniteTx},
<<<<<<< HEAD
 * if any. As transaction is {@link org.apache.ignite.IgniteMetadataAware}, you can attach any metadata to
 * it, e.g. to recognize if several operations belong to the same transaction or not.
=======
 * if any. You can attach any metadata to it, e.g. to recognize if several operations belong
 * to the same transaction or not.
>>>>>>> 8795b0fd
 * Here is an example of how attach a JDBC connection as transaction metadata:
 * <pre name="code" class="java">
 * Connection conn = tx.meta("some.name");
 *
 * if (conn == null) {
 *     conn = ...; // Get JDBC connection.
 *
 *     // Store connection in transaction metadata, so it can be accessed
 *     // for other operations on the same transaction.
 *     tx.addMeta("some.name", conn);
 * }
 * </pre>
 * <h1 class="header">Working With Portable Objects</h1>
 * When portables are enabled for cache by setting {@link CacheConfiguration#isPortableEnabled()} to
 * {@code true}), all portable keys and values are converted to instances of {@link PortableObject}.
 * Therefore, all cache store methods will take parameters in portable format. To avoid class
 * cast exceptions, store must have signature compatible with portables. E.g., if you use {@link Integer}
 * as a key and {@code Value} class as a value (which will be converted to portable format), cache store
 * signature should be the following:
 * <pre name="code" class="java">
 * public class PortableCacheStore implements GridCacheStore&lt;Integer, GridPortableObject&gt; {
 *     public void put(@Nullable GridCacheTx tx, Integer key, GridPortableObject val) throws IgniteCheckedException {
 *         ...
 *     }
 *
 *     ...
 * }
 * </pre>
 * This behavior can be overridden by setting {@link CacheConfiguration#setKeepPortableInStore(boolean)}
 * flag value to {@code false}. In this case, GridGain will deserialize keys and values stored in portable
 * format before they are passed to cache store, so that you can use the following cache store signature instead:
 * <pre name="code" class="java">
 * public class ObjectsCacheStore implements GridCacheStore&lt;Integer, Person&gt; {
 *     public void put(@Nullable GridCacheTx tx, Integer key, Person val) throws GridException {
 *         ...
 *     }
 *
 *     ...
 * }
 * </pre>
 * Note that while this can simplify store implementation in some cases, it will cause performance degradation
 * due to additional serializations and deserializations of portable objects. You will also need to have key
 * and value classes on all nodes since portables will be deserialized when store is invoked.
 * <p>
 * Note that only portable classes are converted to {@link PortableObject} format. Following
 * types are stored in cache without changes and therefore should not affect cache store signature:
 * <ul>
 *     <li>All primitives (byte, int, ...) and there boxed versions (Byte, Integer, ...)</li>
 *     <li>Arrays of primitives (byte[], int[], ...)</li>
 *     <li>{@link String} and array of {@link String}s</li>
 *     <li>{@link UUID} and array of {@link UUID}s</li>
 *     <li>{@link Date} and array of {@link Date}s</li>
 *     <li>{@link Timestamp} and array of {@link Timestamp}s</li>
 *     <li>Enums and array of enums</li>
 *     <li>
 *         Maps, collections and array of objects (but objects inside
 *         them will still be converted if they are portable)
 *     </li>
 * </ul>
 *
 * @see IgnitePortables
 * @see CacheStoreSession
 */
public abstract class CacheStore<K, V> implements CacheLoader<K, V>, CacheWriter<K, V> {
    /** */
    private CacheStoreSession ses;

    /** */
    @IgniteInstanceResource
    private Ignite ignite;

    /**
     * Loads all values from underlying persistent storage. Note that keys are not
     * passed, so it is up to implementation to figure out what to load. This method
     * is called whenever {@link org.apache.ignite.cache.GridCache#loadCache(org.apache.ignite.lang.IgniteBiPredicate, long, Object...)}
     * method is invoked which is usually to preload the cache from persistent storage.
     * <p>
     * This method is optional, and cache implementation does not depend on this
     * method to do anything. Default implementation of this method in
     * {@link CacheStoreAdapter} does nothing.
     * <p>
     * For every loaded value method {@link org.apache.ignite.lang.IgniteBiInClosure#apply(Object, Object)}
     * should be called on the passed in closure. The closure will then make sure
     * that the loaded value is stored in cache.
     *
     * @param clo Closure for loaded values.
     * @param args Arguments passes into
     *      {@link org.apache.ignite.cache.GridCache#loadCache(org.apache.ignite.lang.IgniteBiPredicate, long, Object...)} method.
     * @throws CacheLoaderException If loading failed.
     */
    public abstract void loadCache(IgniteBiInClosure<K, V> clo, @Nullable Object... args) throws CacheLoaderException;

    /**
     * Tells store to commit or rollback a transaction depending on the value of the {@code 'commit'}
     * parameter.
     *
     * @param commit {@code True} if transaction should commit, {@code false} for rollback.
     * @throws CacheWriterException If commit or rollback failed. Note that commit failure in some cases
     *      may bring cache transaction into {@link IgniteTxState#UNKNOWN} which will
     *      consequently cause all transacted entries to be invalidated.
     */
    public abstract void txEnd(boolean commit) throws CacheWriterException;

    /**
     * Gets session for current cache operation. Returns {@code null} if store is used with atomic cache.
     *
     * @return Session for current cache operation.
     */
    @Nullable public CacheStoreSession session() {
        return ses;
    }

    /**
     * @return {@link Ignite} instance.
     */
    public Ignite ignite() {
        return ignite;
    }
}<|MERGE_RESOLUTION|>--- conflicted
+++ resolved
@@ -24,10 +24,6 @@
 import org.apache.ignite.portables.*;
 import org.apache.ignite.resources.*;
 import org.apache.ignite.transactions.*;
-<<<<<<< HEAD
-=======
-import org.gridgain.grid.cache.*;
->>>>>>> 8795b0fd
 import org.jetbrains.annotations.*;
 
 import javax.cache.integration.*;
@@ -59,13 +55,8 @@
  * </ul>
  * <p>
  * All transactional operations of this API are provided with ongoing {@link IgniteTx},
-<<<<<<< HEAD
- * if any. As transaction is {@link org.apache.ignite.IgniteMetadataAware}, you can attach any metadata to
- * it, e.g. to recognize if several operations belong to the same transaction or not.
-=======
  * if any. You can attach any metadata to it, e.g. to recognize if several operations belong
  * to the same transaction or not.
->>>>>>> 8795b0fd
  * Here is an example of how attach a JDBC connection as transaction metadata:
  * <pre name="code" class="java">
  * Connection conn = tx.meta("some.name");
